--- conflicted
+++ resolved
@@ -328,7 +328,6 @@
     void setCellInfoListRate(int rateInMillis);
 
     /**
-<<<<<<< HEAD
      * Inform the phone about a new incoming third party call. The phone will bind to the service
      * identified by component to handle the call.
      * @param component the component that should handle the intent.
@@ -352,7 +351,8 @@
      * @see android.telephony.TelephonyManager.WifiCallingChoices
      */
     void setWhenToMakeWifiCalls(int state);
-=======
+
+    /**
      * Opens a logical channel to the ICC card.
      *
      * Input parameters equivalent to TS 27.007 AT+CCHO command.
@@ -392,5 +392,4 @@
      */
     String iccTransmitApduLogicalChannel(int channel, int cla, int command,
             int p1, int p2, int p3, String data);
->>>>>>> c4d41755
 }