/*
 ** Copyright 2011, The Android Open Source Project
 **
 ** Licensed under the Apache License, Version 2.0 (the "License");
 ** you may not use this file except in compliance with the License.
 ** You may obtain a copy of the License at
 **
 **     http://www.apache.org/licenses/LICENSE-2.0
 **
 ** Unless required by applicable law or agreed to in writing, software
 ** distributed under the License is distributed on an "AS IS" BASIS,
 ** WITHOUT WARRANTIES OR CONDITIONS OF ANY KIND, either express or implied.
 ** See the License for the specific language governing permissions and
 ** limitations under the License.
 */

package com.android.server.accessibility;

import android.content.Context;
import android.gesture.Gesture;
import android.gesture.GestureLibraries;
import android.gesture.GestureLibrary;
import android.gesture.GesturePoint;
import android.gesture.GestureStore;
import android.gesture.GestureStroke;
import android.gesture.Prediction;
import android.graphics.Rect;
import android.os.Handler;
import android.os.SystemClock;
import android.util.Slog;
import android.view.MotionEvent;
import android.view.MotionEvent.PointerCoords;
import android.view.MotionEvent.PointerProperties;
import android.view.VelocityTracker;
import android.view.ViewConfiguration;
import android.view.WindowManagerPolicy;
import android.view.accessibility.AccessibilityEvent;
import android.view.accessibility.AccessibilityManager;

import com.android.internal.R;

import java.util.ArrayList;
import java.util.Arrays;
import java.util.List;

/**
 * This class is a strategy for performing touch exploration. It
 * transforms the motion event stream by modifying, adding, replacing,
 * and consuming certain events. The interaction model is:
 *
 * <ol>
 *   <li>1. One finger moving slow around performs touch exploration.</li>
 *   <li>2. One finger moving fast around performs gestures.</li>
 *   <li>3. Two close fingers moving in the same direction perform a drag.</li>
 *   <li>4. Multi-finger gestures are delivered to view hierarchy.</li>
 *   <li>5. Two fingers moving in different directions are considered a multi-finger gesture.</li>
 *   <li>7. Double tapping clicks on the on the last touch explored location if it was in
 *          a window that does not take focus, otherwise the click is within the accessibility
 *          focused rectangle.</li>
 *   <li>7. Tapping and holding for a while performs a long press in a similar fashion
 *          as the click above.</li>
 * <ol>
 *
 * @hide
 */
class TouchExplorer implements EventStreamTransformation {

    private static final boolean DEBUG = false;

    // Tag for logging received events.
    private static final String LOG_TAG = "TouchExplorer";

    // States this explorer can be in.
    private static final int STATE_TOUCH_EXPLORING = 0x00000001;
    private static final int STATE_DRAGGING = 0x00000002;
    private static final int STATE_DELEGATING = 0x00000004;
    private static final int STATE_GESTURE_DETECTING = 0x00000005;

    // The maximum of the cosine between the vectors of two moving
    // pointers so they can be considered moving in the same direction.
    private static final float MAX_DRAGGING_ANGLE_COS = 0.525321989f; // cos(pi/4)

    // Constant referring to the ids bits of all pointers.
    private static final int ALL_POINTER_ID_BITS = 0xFFFFFFFF;

    // This constant captures the current implementation detail that
    // pointer IDs are between 0 and 31 inclusive (subject to change).
    // (See MAX_POINTER_ID in frameworks/base/include/ui/Input.h)
    private static final int MAX_POINTER_COUNT = 32;

    // Invalid pointer ID.
    private static final int INVALID_POINTER_ID = -1;

    // The velocity above which we detect gestures.
    private static final int GESTURE_DETECTION_VELOCITY_DIP = 1000;

    // The minimal distance before we take the middle of the distance between
    // the two dragging pointers as opposed to use the location of the primary one.
    private static final int MIN_POINTER_DISTANCE_TO_USE_MIDDLE_LOCATION_DIP = 200;

    // The timeout after which we are no longer trying to detect a gesture.
    private static final int EXIT_GESTURE_DETECTION_TIMEOUT = 2000;

    // Timeout before trying to decide what the user is trying to do.
    private final int mDetermineUserIntentTimeout;

    // Timeout within which we try to detect a tap.
    private final int mTapTimeout;

    // Timeout within which we try to detect a double tap.
    private final int mDoubleTapTimeout;

    // Slop between the down and up tap to be a tap.
    private final int mTouchSlop;

    // Slop between the first and second tap to be a double tap.
    private final int mDoubleTapSlop;

    // The current state of the touch explorer.
    private int mCurrentState = STATE_TOUCH_EXPLORING;

    // The ID of the pointer used for dragging.
    private int mDraggingPointerId;

    // Handler for performing asynchronous operations.
    private final Handler mHandler;

    // Command for delayed sending of a hover enter and move event.
    private final SendHoverEnterAndMoveDelayed mSendHoverEnterAndMoveDelayed;

    // Command for delayed sending of a hover exit event.
    private final SendHoverExitDelayed mSendHoverExitDelayed;

    // Command for delayed sending of touch exploration end events.
    private final SendAccessibilityEventDelayed mSendTouchExplorationEndDelayed;

    // Command for delayed sending of touch interaction end events.
    private final SendAccessibilityEventDelayed mSendTouchInteractionEndDelayed;

    // Command for delayed sending of a long press.
    private final PerformLongPressDelayed mPerformLongPressDelayed;

    // Command for exiting gesture detection mode after a timeout.
    private final ExitGestureDetectionModeDelayed mExitGestureDetectionModeDelayed;

    // Helper to detect and react to double tap in touch explore mode.
    private final DoubleTapDetector mDoubleTapDetector;

    // The scaled minimal distance before we take the middle of the distance between
    // the two dragging pointers as opposed to use the location of the primary one.
    private final int mScaledMinPointerDistanceToUseMiddleLocation;

    // The scaled velocity above which we detect gestures.
    private final int mScaledGestureDetectionVelocity;

    // The handler to which to delegate events.
    private EventStreamTransformation mNext;

    // Helper to track gesture velocity.
    private final VelocityTracker mVelocityTracker = VelocityTracker.obtain();

    // Helper class to track received pointers.
    private final ReceivedPointerTracker mReceivedPointerTracker;

    // Helper class to track injected pointers.
    private final InjectedPointerTracker mInjectedPointerTracker;

    // Handle to the accessibility manager service.
    private final AccessibilityManagerService mAms;

    // Temporary rectangle to avoid instantiation.
    private final Rect mTempRect = new Rect();

    // Context in which this explorer operates.
    private final Context mContext;

    // The X of the previous event.
    private float mPreviousX;

    // The Y of the previous event.
    private float mPreviousY;

    // Buffer for storing points for gesture detection.
    private final ArrayList<GesturePoint> mStrokeBuffer = new ArrayList<GesturePoint>(100);

    // The minimal delta between moves to add a gesture point.
    private static final int TOUCH_TOLERANCE = 3;

    // The minimal score for accepting a predicted gesture.
    private static final float MIN_PREDICTION_SCORE = 2.0f;

    // The library for gesture detection.
    private GestureLibrary mGestureLibrary;

    // The long pressing pointer id if coordinate remapping is needed.
    private int mLongPressingPointerId = -1;

    // The long pressing pointer X if coordinate remapping is needed.
    private int mLongPressingPointerDeltaX;

    // The long pressing pointer Y if coordinate remapping is needed.
    private int mLongPressingPointerDeltaY;

    // The id of the last touch explored window.
    private int mLastTouchedWindowId;

    // Whether touch exploration is in progress.
    private boolean mTouchExplorationInProgress;

    /**
     * Creates a new instance.
     *
     * @param inputFilter The input filter associated with this explorer.
     * @param context A context handle for accessing resources.
     */
    public TouchExplorer(Context context, AccessibilityManagerService service) {
        mContext = context;
        mAms = service;
        mReceivedPointerTracker = new ReceivedPointerTracker();
        mInjectedPointerTracker = new InjectedPointerTracker();
        mTapTimeout = ViewConfiguration.getTapTimeout();
        mDetermineUserIntentTimeout = ViewConfiguration.getDoubleTapTimeout();
        mDoubleTapTimeout = ViewConfiguration.getDoubleTapTimeout();
        mTouchSlop = ViewConfiguration.get(context).getScaledTouchSlop();
        mDoubleTapSlop = ViewConfiguration.get(context).getScaledDoubleTapSlop();
        mHandler = new Handler(context.getMainLooper());
        mPerformLongPressDelayed = new PerformLongPressDelayed();
        mExitGestureDetectionModeDelayed = new ExitGestureDetectionModeDelayed();
        mGestureLibrary = GestureLibraries.fromRawResource(context, R.raw.accessibility_gestures);
        mGestureLibrary.setOrientationStyle(8);
        mGestureLibrary.setSequenceType(GestureStore.SEQUENCE_SENSITIVE);
        mGestureLibrary.load();
        mSendHoverEnterAndMoveDelayed = new SendHoverEnterAndMoveDelayed();
        mSendHoverExitDelayed = new SendHoverExitDelayed();
        mSendTouchExplorationEndDelayed = new SendAccessibilityEventDelayed(
                AccessibilityEvent.TYPE_TOUCH_EXPLORATION_GESTURE_END,
                mDetermineUserIntentTimeout);
        mSendTouchInteractionEndDelayed = new SendAccessibilityEventDelayed(
                AccessibilityEvent.TYPE_TOUCH_INTERACTION_END,
                mDetermineUserIntentTimeout);
        mDoubleTapDetector = new DoubleTapDetector();
        final float density = context.getResources().getDisplayMetrics().density;
        mScaledMinPointerDistanceToUseMiddleLocation =
            (int) (MIN_POINTER_DISTANCE_TO_USE_MIDDLE_LOCATION_DIP * density);
        mScaledGestureDetectionVelocity = (int) (GESTURE_DETECTION_VELOCITY_DIP * density);
    }

    public void clear() {
        // If we have not received an event then we are in initial
        // state. Therefore, there is not need to clean anything.
        MotionEvent event = mReceivedPointerTracker.getLastReceivedEvent();
        if (event != null) {
            clear(mReceivedPointerTracker.getLastReceivedEvent(), WindowManagerPolicy.FLAG_TRUSTED);
        }
    }

    public void onDestroy() {
        // TODO: Implement
    }

    private void clear(MotionEvent event, int policyFlags) {
        switch (mCurrentState) {
            case STATE_TOUCH_EXPLORING: {
                // If a touch exploration gesture is in progress send events for its end.
                sendHoverExitAndTouchExplorationGestureEndIfNeeded(policyFlags);
            } break;
            case STATE_DRAGGING: {
                mDraggingPointerId = INVALID_POINTER_ID;
                // Send exit to all pointers that we have delivered.
                sendUpForInjectedDownPointers(event, policyFlags);
            } break;
            case STATE_DELEGATING: {
                // Send exit to all pointers that we have delivered.
                sendUpForInjectedDownPointers(event, policyFlags);
            } break;
            case STATE_GESTURE_DETECTING: {
                // Clear the current stroke.
                mStrokeBuffer.clear();
            } break;
        }
        // Remove all pending callbacks.
        mSendHoverEnterAndMoveDelayed.cancel();
        mSendHoverExitDelayed.cancel();
        mPerformLongPressDelayed.cancel();
        mExitGestureDetectionModeDelayed.cancel();
        mSendTouchExplorationEndDelayed.cancel();
        mSendTouchInteractionEndDelayed.cancel();
        // Reset the pointer trackers.
        mReceivedPointerTracker.clear();
        mInjectedPointerTracker.clear();
        // Clear the double tap detector
        mDoubleTapDetector.clear();
        // Go to initial state.
        // Clear the long pressing pointer remap data.
        mLongPressingPointerId = -1;
        mLongPressingPointerDeltaX = 0;
        mLongPressingPointerDeltaY = 0;
        mCurrentState = STATE_TOUCH_EXPLORING;
        if (mNext != null) {
            mNext.clear();
        }
        mTouchExplorationInProgress = false;
        mAms.onTouchInteractionEnd();
    }

    @Override
    public void setNext(EventStreamTransformation next) {
        mNext = next;
    }

    @Override
    public void onMotionEvent(MotionEvent event, MotionEvent rawEvent, int policyFlags) {
        if (DEBUG) {
            Slog.d(LOG_TAG, "Received event: " + event + ", policyFlags=0x"
                    + Integer.toHexString(policyFlags));
            Slog.d(LOG_TAG, getStateSymbolicName(mCurrentState));
        }

        mReceivedPointerTracker.onMotionEvent(rawEvent);

        switch(mCurrentState) {
            case STATE_TOUCH_EXPLORING: {
                handleMotionEventStateTouchExploring(event, rawEvent, policyFlags);
            } break;
            case STATE_DRAGGING: {
                handleMotionEventStateDragging(event, policyFlags);
            } break;
            case STATE_DELEGATING: {
                handleMotionEventStateDelegating(event, policyFlags);
            } break;
            case STATE_GESTURE_DETECTING: {
                handleMotionEventGestureDetecting(rawEvent, policyFlags);
            } break;
            default:
                throw new IllegalStateException("Illegal state: " + mCurrentState);
        }
    }

    public void onAccessibilityEvent(AccessibilityEvent event) {
        final int eventType = event.getEventType();

        // The event for gesture end should be strictly after the
        // last hover exit event.
        if (mSendTouchExplorationEndDelayed.isPending()
                && eventType == AccessibilityEvent.TYPE_VIEW_HOVER_EXIT) {
                    mSendTouchExplorationEndDelayed.cancel();
            sendAccessibilityEvent(AccessibilityEvent.TYPE_TOUCH_EXPLORATION_GESTURE_END);
        }

        // The event for touch interaction end should be strictly after the
        // last hover exit and the touch exploration gesture end events.
        if (mSendTouchInteractionEndDelayed.isPending()
                && eventType == AccessibilityEvent.TYPE_VIEW_HOVER_EXIT) {
            mSendTouchInteractionEndDelayed.cancel();
            sendAccessibilityEvent(AccessibilityEvent.TYPE_TOUCH_INTERACTION_END);
        }

        // If a new window opens or the accessibility focus moves we no longer
        // want to click/long press on the last touch explored location.
        switch (eventType) {
            case AccessibilityEvent.TYPE_WINDOW_STATE_CHANGED:
            case AccessibilityEvent.TYPE_VIEW_ACCESSIBILITY_FOCUSED: {
                if (mInjectedPointerTracker.mLastInjectedHoverEventForClick != null) {
                    mInjectedPointerTracker.mLastInjectedHoverEventForClick.recycle();
                    mInjectedPointerTracker.mLastInjectedHoverEventForClick = null;
                }
                mLastTouchedWindowId = -1;
            } break;
            case AccessibilityEvent.TYPE_VIEW_HOVER_ENTER:
            case AccessibilityEvent.TYPE_VIEW_HOVER_EXIT: {
                mLastTouchedWindowId = event.getWindowId();
            } break;
        }
        if (mNext != null) {
            mNext.onAccessibilityEvent(event);
        }
    }

    /**
     * Handles a motion event in touch exploring state.
     *
     * @param event The event to be handled.
     * @param rawEvent The raw (unmodified) motion event.
     * @param policyFlags The policy flags associated with the event.
     */
    private void handleMotionEventStateTouchExploring(MotionEvent event, MotionEvent rawEvent,
            int policyFlags) {
        ReceivedPointerTracker receivedTracker = mReceivedPointerTracker;

        mVelocityTracker.addMovement(rawEvent);

        mDoubleTapDetector.onMotionEvent(event, policyFlags);

        switch (event.getActionMasked()) {
            case MotionEvent.ACTION_DOWN: {
                mAms.onTouchInteractionStart();

                // Pre-feed the motion events to the gesture detector since we
                // have a distance slop before getting into gesture detection
                // mode and not using the points within this slop significantly
                // decreases the quality of gesture recognition.
                handleMotionEventGestureDetecting(rawEvent, policyFlags);
                sendAccessibilityEvent(AccessibilityEvent.TYPE_TOUCH_INTERACTION_START);

                // If we still have not notified the user for the last
                // touch, we figure out what to do. If were waiting
                // we resent the delayed callback and wait again.
                mSendHoverEnterAndMoveDelayed.cancel();
                mSendHoverExitDelayed.cancel();
                mPerformLongPressDelayed.cancel();

                if (mSendTouchExplorationEndDelayed.isPending()) {
                    mSendTouchExplorationEndDelayed.forceSendAndRemove();
                }

                if (mSendTouchInteractionEndDelayed.isPending()) {
                    mSendTouchInteractionEndDelayed.forceSendAndRemove();
                }

                // If we have the first tap, schedule a long press and break
                // since we do not want to schedule hover enter because
                // the delayed callback will kick in before the long click.
                // This would lead to a state transition resulting in long
                // pressing the item below the double taped area which is
                // not necessary where accessibility focus is.
                if (mDoubleTapDetector.firstTapDetected()) {
                    // We got a tap now post a long press action.
                    mPerformLongPressDelayed.post(event, policyFlags);
                    break;
<<<<<<< HEAD
                }
                if (!mTouchExplorationInProgress) {
                    if (!mSendHoverEnterAndMoveDelayed.isPending()) {
                        // Deliver hover enter with a delay to have a chance
                        // to detect what the user is trying to do.
                        final int pointerId = receivedTracker.getPrimaryPointerId();
                        final int pointerIdBits = (1 << pointerId);
                        mSendHoverEnterAndMoveDelayed.post(event, true, pointerIdBits,
                                policyFlags);
                    }
                    // Cache the event until we discern exploration from gesturing.
                    mSendHoverEnterAndMoveDelayed.addEvent(event);
=======
>>>>>>> bac61807
                }
                if (!mTouchExplorationInProgress) {
                    if (!mSendHoverEnterAndMoveDelayed.isPending()) {
                        // Deliver hover enter with a delay to have a chance
                        // to detect what the user is trying to do.
                        final int pointerId = receivedTracker.getPrimaryPointerId();
                        final int pointerIdBits = (1 << pointerId);
                        mSendHoverEnterAndMoveDelayed.post(event, true, pointerIdBits,
                                policyFlags);
                    } else {
                        // Cache the event until we discern exploration from gesturing.
                        mSendHoverEnterAndMoveDelayed.addEvent(event);
                    }
                }
            } break;
            case MotionEvent.ACTION_POINTER_DOWN: {
                // Another finger down means that if we have not started to deliver
                // hover events, we will not have to. The code for ACTION_MOVE will
                // decide what we will actually do next.
                mSendHoverEnterAndMoveDelayed.cancel();
                mSendHoverExitDelayed.cancel();
                mPerformLongPressDelayed.cancel();
            } break;
            case MotionEvent.ACTION_POINTER_DOWN: {
                /* do nothing - let the code for ACTION_MOVE decide what to do */
            } break;
            case MotionEvent.ACTION_MOVE: {
                final int pointerId = receivedTracker.getPrimaryPointerId();
                final int pointerIndex = event.findPointerIndex(pointerId);
                final int pointerIdBits = (1 << pointerId);
                switch (event.getPointerCount()) {
                    case 1: {
                        // We have not started sending events since we try to
                        // figure out what the user is doing.
                        if (mSendHoverEnterAndMoveDelayed.isPending()) {
                            // Pre-feed the motion events to the gesture detector since we
                            // have a distance slop before getting into gesture detection
                            // mode and not using the points within this slop significantly
                            // decreases the quality of gesture recognition.
                            handleMotionEventGestureDetecting(rawEvent, policyFlags);

                            // Cache the event until we discern exploration from gesturing.
                            mSendHoverEnterAndMoveDelayed.addEvent(event);

                            // It is *important* to use the distance traveled by the pointers
                            // on the screen which may or may not be magnified.
                            final float deltaX = receivedTracker.getReceivedPointerDownX(pointerId)
                                - rawEvent.getX(pointerIndex);
                            final float deltaY = receivedTracker.getReceivedPointerDownY(pointerId)
                                - rawEvent.getY(pointerIndex);
                            final double moveDelta = Math.hypot(deltaX, deltaY);
                            // The user has moved enough for us to decide.
                            if (moveDelta > mDoubleTapSlop) {
                                // Check whether the user is performing a gesture. We
                                // detect gestures if the pointer is moving above a
                                // given velocity.
                                mVelocityTracker.computeCurrentVelocity(1000);
                                final float maxAbsVelocity = Math.max(
                                        Math.abs(mVelocityTracker.getXVelocity(pointerId)),
                                        Math.abs(mVelocityTracker.getYVelocity(pointerId)));
                                if (maxAbsVelocity > mScaledGestureDetectionVelocity) {
                                    // We have to perform gesture detection, so
                                    // clear the current state and try to detect.
                                    mCurrentState = STATE_GESTURE_DETECTING;
                                    mVelocityTracker.clear();
                                    mSendHoverEnterAndMoveDelayed.cancel();
                                    mSendHoverExitDelayed.cancel();
                                    mPerformLongPressDelayed.cancel();
                                    mExitGestureDetectionModeDelayed.post();
                                    // Send accessibility event to announce the start
                                    // of gesture recognition.
                                    sendAccessibilityEvent(
                                            AccessibilityEvent.TYPE_GESTURE_DETECTION_START);
                                } else {
                                    // We have just decided that the user is touch,
                                    // exploring so start sending events.
                                    mSendHoverEnterAndMoveDelayed.forceSendAndRemove();
                                    mSendHoverExitDelayed.cancel();
                                    mPerformLongPressDelayed.cancel();
                                    sendMotionEvent(event, MotionEvent.ACTION_HOVER_MOVE,
                                            pointerIdBits, policyFlags);
                                }
                                break;
                            }
                        } else {
                            // Cancel the long press if pending and the user
                            // moved more than the slop.
                            if (mPerformLongPressDelayed.isPending()) {
                                final float deltaX =
                                        receivedTracker.getReceivedPointerDownX(pointerId)
                                        - rawEvent.getX(pointerIndex);
                                final float deltaY =
                                        receivedTracker.getReceivedPointerDownY(pointerId)
                                        - rawEvent.getY(pointerIndex);
                                final double moveDelta = Math.hypot(deltaX, deltaY);
                                // The user has moved enough for us to decide.
                                if (moveDelta > mTouchSlop) {
                                    mPerformLongPressDelayed.cancel();
                                }
                            }
<<<<<<< HEAD
                            // The user is either double tapping or performing a long
                            // press, so do not send move events yet.
                            if (mDoubleTapDetector.firstTapDetected()) {
                                break;
=======
                            if (mTouchExplorationInProgress) {
                                sendTouchExplorationGestureStartAndHoverEnterIfNeeded(policyFlags);
                                sendMotionEvent(event, MotionEvent.ACTION_HOVER_MOVE, pointerIdBits,
                                        policyFlags);
>>>>>>> bac61807
                            }
                        }
                    } break;
                    case 2: {
                        // More than one pointer so the user is not touch exploring
                        // and now we have to decide whether to delegate or drag.
                        if (mSendHoverEnterAndMoveDelayed.isPending()) {
                            // We have not started sending events so cancel
                            // scheduled sending events.
                            mSendHoverEnterAndMoveDelayed.cancel();
                            mSendHoverExitDelayed.cancel();
                            mPerformLongPressDelayed.cancel();
                        } else {
                            mPerformLongPressDelayed.cancel();
<<<<<<< HEAD
                            // If the user is touch exploring the second pointer may be
                            // performing a double tap to activate an item without need
                            // for the user to lift his exploring finger.
                            // It is *important* to use the distance traveled by the pointers
                            // on the screen which may or may not be magnified.
                            final float deltaX = receivedTracker.getReceivedPointerDownX(pointerId)
                                    - rawEvent.getX(pointerIndex);
                            final float deltaY = receivedTracker.getReceivedPointerDownY(pointerId)
                                    - rawEvent.getY(pointerIndex);
                            final double moveDelta = Math.hypot(deltaX, deltaY);
                            if (moveDelta < mDoubleTapSlop) {
                                break;
=======
                            if (mTouchExplorationInProgress) {
                                // If the user is touch exploring the second pointer may be
                                // performing a double tap to activate an item without need
                                // for the user to lift his exploring finger.
                                // It is *important* to use the distance traveled by the pointers
                                // on the screen which may or may not be magnified.
                                final float deltaX = receivedTracker.getReceivedPointerDownX(
                                        pointerId) - rawEvent.getX(pointerIndex);
                                final float deltaY = receivedTracker.getReceivedPointerDownY(
                                        pointerId) - rawEvent.getY(pointerIndex);
                                final double moveDelta = Math.hypot(deltaX, deltaY);
                                if (moveDelta < mDoubleTapSlop) {
                                    break;
                                }
                                // We are sending events so send exit and gesture
                                // end since we transition to another state.
                                sendHoverExitAndTouchExplorationGestureEndIfNeeded(policyFlags);
>>>>>>> bac61807
                            }
                        }

                        // We know that a new state transition is to happen and the
                        // new state will not be gesture recognition, so clear the
                        // stashed gesture strokes.
                        mStrokeBuffer.clear();

                        if (isDraggingGesture(event)) {
                            // Two pointers moving in the same direction within
                            // a given distance perform a drag.
                            mCurrentState = STATE_DRAGGING;
                            mDraggingPointerId = pointerId;
                            event.setEdgeFlags(receivedTracker.getLastReceivedDownEdgeFlags());
                            sendMotionEvent(event, MotionEvent.ACTION_DOWN, pointerIdBits,
                                    policyFlags);
                        } else {
                            // Two pointers moving arbitrary are delegated to the view hierarchy.
                            mCurrentState = STATE_DELEGATING;
                            sendDownForAllNotInjectedPointers(event, policyFlags);
                        }
                        mVelocityTracker.clear();
                    } break;
                    default: {
                        // More than one pointer so the user is not touch exploring
                        // and now we have to decide whether to delegate or drag.
                        if (mSendHoverEnterAndMoveDelayed.isPending()) {
                            // We have not started sending events so cancel
                            // scheduled sending events.
                            mSendHoverEnterAndMoveDelayed.cancel();
                            mSendHoverExitDelayed.cancel();
                            mPerformLongPressDelayed.cancel();
                        } else {
                            mPerformLongPressDelayed.cancel();
                            // We are sending events so send exit and gesture
                            // end since we transition to another state.
                            sendHoverExitAndTouchExplorationGestureEndIfNeeded(policyFlags);
                        }

                        // More than two pointers are delegated to the view hierarchy.
                        mCurrentState = STATE_DELEGATING;
                        sendDownForAllNotInjectedPointers(event, policyFlags);
                        mVelocityTracker.clear();
                    }
                }
            } break;
            case MotionEvent.ACTION_UP: {
                mAms.onTouchInteractionEnd();
                // We know that we do not need the pre-fed gesture points are not
                // needed anymore since the last pointer just went up.
                mStrokeBuffer.clear();
                final int pointerId = event.getPointerId(event.getActionIndex());
                final int pointerIdBits = (1 << pointerId);

                mPerformLongPressDelayed.cancel();
                mVelocityTracker.clear();

                if (mSendHoverEnterAndMoveDelayed.isPending()) {
                    // If we have not delivered the enter schedule an exit.
                    mSendHoverExitDelayed.post(event, pointerIdBits, policyFlags);
                } else {
                    // The user is touch exploring so we send events for end.
                    sendHoverExitAndTouchExplorationGestureEndIfNeeded(policyFlags);
                }

                if (!mSendTouchInteractionEndDelayed.isPending()) {
                    mSendTouchInteractionEndDelayed.post();
                }

            } break;
            case MotionEvent.ACTION_CANCEL: {
                clear(event, policyFlags);
            } break;
        }
    }

    /**
     * Handles a motion event in dragging state.
     *
     * @param event The event to be handled.
     * @param policyFlags The policy flags associated with the event.
     */
    private void handleMotionEventStateDragging(MotionEvent event, int policyFlags) {
        final int pointerIdBits = (1 << mDraggingPointerId);
        switch (event.getActionMasked()) {
            case MotionEvent.ACTION_DOWN: {
                throw new IllegalStateException("Dragging state can be reached only if two "
                        + "pointers are already down");
            }
            case MotionEvent.ACTION_POINTER_DOWN: {
                // We are in dragging state so we have two pointers and another one
                // goes down => delegate the three pointers to the view hierarchy
                mCurrentState = STATE_DELEGATING;
                if (mDraggingPointerId != INVALID_POINTER_ID) {
                    sendMotionEvent(event, MotionEvent.ACTION_UP, pointerIdBits, policyFlags);
                }
                sendDownForAllNotInjectedPointers(event, policyFlags);
            } break;
            case MotionEvent.ACTION_MOVE: {
                switch (event.getPointerCount()) {
                    case 1: {
                        // do nothing
                    } break;
                    case 2: {
                        if (isDraggingGesture(event)) {
                            final float firstPtrX = event.getX(0);
                            final float firstPtrY = event.getY(0);
                            final float secondPtrX = event.getX(1);
                            final float secondPtrY = event.getY(1);

                            final float deltaX = firstPtrX - secondPtrX;
                            final float deltaY = firstPtrY - secondPtrY;
                            final double distance = Math.hypot(deltaX, deltaY);

                            if (distance > mScaledMinPointerDistanceToUseMiddleLocation) {
                                event.setLocation(deltaX / 2, deltaY / 2);
                            }

                            // If still dragging send a drag event.
                            sendMotionEvent(event, MotionEvent.ACTION_MOVE, pointerIdBits,
                                    policyFlags);
                        } else {
                            // The two pointers are moving either in different directions or
                            // no close enough => delegate the gesture to the view hierarchy.
                            mCurrentState = STATE_DELEGATING;
                            // Send an event to the end of the drag gesture.
                            sendMotionEvent(event, MotionEvent.ACTION_UP, pointerIdBits,
                                    policyFlags);
                            // Deliver all pointers to the view hierarchy.
                            sendDownForAllNotInjectedPointers(event, policyFlags);
                        }
                    } break;
                    default: {
                        mCurrentState = STATE_DELEGATING;
                        // Send an event to the end of the drag gesture.
                        sendMotionEvent(event, MotionEvent.ACTION_UP, pointerIdBits,
                                policyFlags);
                        // Deliver all pointers to the view hierarchy.
                        sendDownForAllNotInjectedPointers(event, policyFlags);
                    }
                }
            } break;
            case MotionEvent.ACTION_POINTER_UP: {
                 final int pointerId = event.getPointerId(event.getActionIndex());
                 if (pointerId == mDraggingPointerId) {
                     mDraggingPointerId = INVALID_POINTER_ID;
                     // Send an event to the end of the drag gesture.
                     sendMotionEvent(event, MotionEvent.ACTION_UP, pointerIdBits, policyFlags);
                 }
            } break;
            case MotionEvent.ACTION_UP: {
                mAms.onTouchInteractionEnd();
                // Announce the end of a new touch interaction.
                sendAccessibilityEvent(
                        AccessibilityEvent.TYPE_TOUCH_INTERACTION_END);
                final int pointerId = event.getPointerId(event.getActionIndex());
                if (pointerId == mDraggingPointerId) {
                    mDraggingPointerId = INVALID_POINTER_ID;
                    // Send an event to the end of the drag gesture.
                    sendMotionEvent(event, MotionEvent.ACTION_UP, pointerIdBits, policyFlags);
                }
                mCurrentState = STATE_TOUCH_EXPLORING;
            } break;
            case MotionEvent.ACTION_CANCEL: {
                clear(event, policyFlags);
            } break;
        }
    }

    /**
     * Handles a motion event in delegating state.
     *
     * @param event The event to be handled.
     * @param policyFlags The policy flags associated with the event.
     */
    private void handleMotionEventStateDelegating(MotionEvent event, int policyFlags) {
        switch (event.getActionMasked()) {
            case MotionEvent.ACTION_DOWN: {
                throw new IllegalStateException("Delegating state can only be reached if "
                        + "there is at least one pointer down!");
            }
            case MotionEvent.ACTION_UP: {
<<<<<<< HEAD
                mAms.onTouchInteractionEnd();
                // Announce the end of a the touch interaction.
                sendAccessibilityEvent(AccessibilityEvent.TYPE_TOUCH_INTERACTION_END);
                mLongPressingPointerId = -1;
                mLongPressingPointerDeltaX = 0;
                mLongPressingPointerDeltaY = 0;
=======
                // Offset the event if we are doing a long press as the
                // target is not necessarily under the user's finger.
                if (mLongPressingPointerId >= 0) {
                    event = offsetEvent(event, - mLongPressingPointerDeltaX,
                            - mLongPressingPointerDeltaY);
                    // Clear the long press state.
                    mLongPressingPointerId = -1;
                    mLongPressingPointerDeltaX = 0;
                    mLongPressingPointerDeltaY = 0;
                }

                // Deliver the event.
                sendMotionEvent(event, event.getAction(), ALL_POINTER_ID_BITS, policyFlags);

                // Announce the end of a the touch interaction.
                mAms.onTouchInteractionEnd();
                sendAccessibilityEvent(AccessibilityEvent.TYPE_TOUCH_INTERACTION_END);

>>>>>>> bac61807
                mCurrentState = STATE_TOUCH_EXPLORING;
            } break;
            case MotionEvent.ACTION_CANCEL: {
                clear(event, policyFlags);
            } break;
            default: {
                // Deliver the event.
                sendMotionEvent(event, event.getAction(), ALL_POINTER_ID_BITS, policyFlags);
            }
        }
<<<<<<< HEAD
        // Deliver the event.
        sendMotionEvent(event, event.getAction(), ALL_POINTER_ID_BITS, policyFlags);
=======
>>>>>>> bac61807
    }

    private void handleMotionEventGestureDetecting(MotionEvent event, int policyFlags) {
        switch (event.getActionMasked()) {
            case MotionEvent.ACTION_DOWN: {
                final float x = event.getX();
                final float y = event.getY();
                mPreviousX = x;
                mPreviousY = y;
                mStrokeBuffer.add(new GesturePoint(x, y, event.getEventTime()));
            } break;
            case MotionEvent.ACTION_MOVE: {
                final float x = event.getX();
                final float y = event.getY();
                final float dX = Math.abs(x - mPreviousX);
                final float dY = Math.abs(y - mPreviousY);
                if (dX >= TOUCH_TOLERANCE || dY >= TOUCH_TOLERANCE) {
                    mPreviousX = x;
                    mPreviousY = y;
                    mStrokeBuffer.add(new GesturePoint(x, y, event.getEventTime()));
                }
            } break;
            case MotionEvent.ACTION_UP: {
                mAms.onTouchInteractionEnd();
                // Announce the end of the gesture recognition.
                sendAccessibilityEvent(AccessibilityEvent.TYPE_GESTURE_DETECTION_END);
                // Announce the end of a the touch interaction.
                sendAccessibilityEvent(AccessibilityEvent.TYPE_TOUCH_INTERACTION_END);

                float x = event.getX();
                float y = event.getY();
                mStrokeBuffer.add(new GesturePoint(x, y, event.getEventTime()));

                Gesture gesture = new Gesture();
                gesture.addStroke(new GestureStroke(mStrokeBuffer));

                ArrayList<Prediction> predictions = mGestureLibrary.recognize(gesture);
                if (!predictions.isEmpty()) {
                    Prediction bestPrediction = predictions.get(0);
                    if (bestPrediction.score >= MIN_PREDICTION_SCORE) {
                        if (DEBUG) {
                            Slog.i(LOG_TAG, "gesture: " + bestPrediction.name + " score: "
                                    + bestPrediction.score);
                        }
                        try {
                            final int gestureId = Integer.parseInt(bestPrediction.name);
                            mAms.onGesture(gestureId);
                        } catch (NumberFormatException nfe) {
                            Slog.w(LOG_TAG, "Non numeric gesture id:" + bestPrediction.name);
                        }
                    }
                }

                mStrokeBuffer.clear();
                mExitGestureDetectionModeDelayed.cancel();
                mCurrentState = STATE_TOUCH_EXPLORING;
            } break;
            case MotionEvent.ACTION_CANCEL: {
                clear(event, policyFlags);
            } break;
        }
    }

    /**
     * Sends an accessibility event of the given type.
     *
     * @param type The event type.
     */
    private void sendAccessibilityEvent(int type) {
        AccessibilityManager accessibilityManager = AccessibilityManager.getInstance(mContext);
        if (accessibilityManager.isEnabled()) {
            AccessibilityEvent event = AccessibilityEvent.obtain(type);
            event.setWindowId(mAms.getActiveWindowId());
            accessibilityManager.sendAccessibilityEvent(event);
            switch (type) {
                case AccessibilityEvent.TYPE_TOUCH_EXPLORATION_GESTURE_START: {
                    mTouchExplorationInProgress = true;
                } break;
                case AccessibilityEvent.TYPE_TOUCH_EXPLORATION_GESTURE_END: {
                    mTouchExplorationInProgress = false;
                } break;
            }
        }
    }

    /**
     * Sends down events to the view hierarchy for all pointers which are
     * not already being delivered i.e. pointers that are not yet injected.
     *
     * @param prototype The prototype from which to create the injected events.
     * @param policyFlags The policy flags associated with the event.
     */
    private void sendDownForAllNotInjectedPointers(MotionEvent prototype, int policyFlags) {
        InjectedPointerTracker injectedPointers = mInjectedPointerTracker;

        // Inject the injected pointers.
        int pointerIdBits = 0;
        final int pointerCount = prototype.getPointerCount();
        for (int i = 0; i < pointerCount; i++) {
            final int pointerId = prototype.getPointerId(i);
            // Do not send event for already delivered pointers.
            if (!injectedPointers.isInjectedPointerDown(pointerId)) {
                pointerIdBits |= (1 << pointerId);
                final int action = computeInjectionAction(MotionEvent.ACTION_DOWN, i);
                sendMotionEvent(prototype, action, pointerIdBits, policyFlags);
            }
        }
    }

    /**
     * Sends the exit events if needed. Such events are hover exit and touch explore
     * gesture end.
     *
     * @param policyFlags The policy flags associated with the event.
     */
    private void sendHoverExitAndTouchExplorationGestureEndIfNeeded(int policyFlags) {
        MotionEvent event = mInjectedPointerTracker.getLastInjectedHoverEvent();
        if (event != null && event.getActionMasked() != MotionEvent.ACTION_HOVER_EXIT) {
            final int pointerIdBits = event.getPointerIdBits();
            if (!mSendTouchExplorationEndDelayed.isPending()) {
                mSendTouchExplorationEndDelayed.post();
            }
            sendMotionEvent(event, MotionEvent.ACTION_HOVER_EXIT, pointerIdBits, policyFlags);
        }
    }

    /**
     * Sends the enter events if needed. Such events are hover enter and touch explore
     * gesture start.
     *
     * @param policyFlags The policy flags associated with the event.
     */
    private void sendTouchExplorationGestureStartAndHoverEnterIfNeeded(int policyFlags) {
        MotionEvent event = mInjectedPointerTracker.getLastInjectedHoverEvent();
        if (event != null && event.getActionMasked() == MotionEvent.ACTION_HOVER_EXIT) {
            final int pointerIdBits = event.getPointerIdBits();
            sendAccessibilityEvent(AccessibilityEvent.TYPE_TOUCH_EXPLORATION_GESTURE_START);
            sendMotionEvent(event, MotionEvent.ACTION_HOVER_ENTER, pointerIdBits, policyFlags);
        }
    }

    /**
     * Sends up events to the view hierarchy for all pointers which are
     * already being delivered i.e. pointers that are injected.
     *
     * @param prototype The prototype from which to create the injected events.
     * @param policyFlags The policy flags associated with the event.
     */
    private void sendUpForInjectedDownPointers(MotionEvent prototype, int policyFlags) {
        final InjectedPointerTracker injectedTracked = mInjectedPointerTracker;
        int pointerIdBits = 0;
        final int pointerCount = prototype.getPointerCount();
        for (int i = 0; i < pointerCount; i++) {
            final int pointerId = prototype.getPointerId(i);
            // Skip non injected down pointers.
            if (!injectedTracked.isInjectedPointerDown(pointerId)) {
                continue;
            }
            pointerIdBits |= (1 << pointerId);
            final int action = computeInjectionAction(MotionEvent.ACTION_UP, i);
            sendMotionEvent(prototype, action, pointerIdBits, policyFlags);
        }
    }

    /**
     * Sends an up and down events.
     *
     * @param prototype The prototype from which to create the injected events.
     * @param policyFlags The policy flags associated with the event.
     */
    private void sendActionDownAndUp(MotionEvent prototype, int policyFlags) {
        // Tap with the pointer that last explored.
        final int pointerId = prototype.getPointerId(prototype.getActionIndex());
        final int pointerIdBits = (1 << pointerId);
        sendMotionEvent(prototype, MotionEvent.ACTION_DOWN, pointerIdBits, policyFlags);
        sendMotionEvent(prototype, MotionEvent.ACTION_UP, pointerIdBits, policyFlags);
    }

    /**
     * Sends an event.
     *
     * @param prototype The prototype from which to create the injected events.
     * @param action The action of the event.
     * @param pointerIdBits The bits of the pointers to send.
     * @param policyFlags The policy flags associated with the event.
     */
    private void sendMotionEvent(MotionEvent prototype, int action, int pointerIdBits,
            int policyFlags) {
        prototype.setAction(action);

        MotionEvent event = null;
        if (pointerIdBits == ALL_POINTER_ID_BITS) {
            event = prototype;
        } else {
            event = prototype.split(pointerIdBits);
        }
        if (action == MotionEvent.ACTION_DOWN) {
            event.setDownTime(event.getEventTime());
        } else {
            event.setDownTime(mInjectedPointerTracker.getLastInjectedDownEventTime());
        }

        // If the user is long pressing but the long pressing pointer
        // was not exactly over the accessibility focused item we need
        // to remap the location of that pointer so the user does not
        // have to explicitly touch explore something to be able to
        // long press it, or even worse to avoid the user long pressing
        // on the wrong item since click and long press behave differently.
        if (mLongPressingPointerId >= 0) {
            event = offsetEvent(event, - mLongPressingPointerDeltaX,
                    - mLongPressingPointerDeltaY);
        }

        if (DEBUG) {
            Slog.d(LOG_TAG, "Injecting event: " + event + ", policyFlags=0x"
                    + Integer.toHexString(policyFlags));
        }

        // Make sure that the user will see the event.
        policyFlags |= WindowManagerPolicy.FLAG_PASS_TO_USER;
        if (mNext != null) {
            // TODO: For now pass null for the raw event since the touch
            //       explorer is the last event transformation and it does
            //       not care about the raw event.
            mNext.onMotionEvent(event, null, policyFlags);
        }

        mInjectedPointerTracker.onMotionEvent(event);

        if (event != prototype) {
            event.recycle();
        }
    }

    /**
     * Offsets all pointers in the given event by adding the specified X and Y
     * offsets.
     *
     * @param event The event to offset.
     * @param offsetX The X offset.
     * @param offsetY The Y offset.
     * @return An event with the offset pointers or the original event if both
     *         offsets are zero.
     */
    private MotionEvent offsetEvent(MotionEvent event, int offsetX, int offsetY) {
        if (offsetX == 0 && offsetY == 0) {
            return event;
        }
        final int remappedIndex = event.findPointerIndex(mLongPressingPointerId);
        final int pointerCount = event.getPointerCount();
        PointerProperties[] props = PointerProperties.createArray(pointerCount);
        PointerCoords[] coords = PointerCoords.createArray(pointerCount);
        for (int i = 0; i < pointerCount; i++) {
            event.getPointerProperties(i, props[i]);
            event.getPointerCoords(i, coords[i]);
            if (i == remappedIndex) {
                coords[i].x += offsetX;
                coords[i].y += offsetY;
            }
        }
        return MotionEvent.obtain(event.getDownTime(),
                event.getEventTime(), event.getAction(), event.getPointerCount(),
                props, coords, event.getMetaState(), event.getButtonState(),
                1.0f, 1.0f, event.getDeviceId(), event.getEdgeFlags(),
                event.getSource(), event.getFlags());
    }

    /**
     * Computes the action for an injected event based on a masked action
     * and a pointer index.
     *
     * @param actionMasked The masked action.
     * @param pointerIndex The index of the pointer which has changed.
     * @return The action to be used for injection.
     */
    private int computeInjectionAction(int actionMasked, int pointerIndex) {
        switch (actionMasked) {
            case MotionEvent.ACTION_DOWN:
            case MotionEvent.ACTION_POINTER_DOWN: {
                InjectedPointerTracker injectedTracker = mInjectedPointerTracker;
                // Compute the action based on how many down pointers are injected.
                if (injectedTracker.getInjectedPointerDownCount() == 0) {
                    return MotionEvent.ACTION_DOWN;
                } else {
                    return (pointerIndex << MotionEvent.ACTION_POINTER_INDEX_SHIFT)
                        | MotionEvent.ACTION_POINTER_DOWN;
                }
            }
            case MotionEvent.ACTION_POINTER_UP: {
                InjectedPointerTracker injectedTracker = mInjectedPointerTracker;
                // Compute the action based on how many down pointers are injected.
                if (injectedTracker.getInjectedPointerDownCount() == 1) {
                    return MotionEvent.ACTION_UP;
                } else {
                    return (pointerIndex << MotionEvent.ACTION_POINTER_INDEX_SHIFT)
                        | MotionEvent.ACTION_POINTER_UP;
                }
            }
            default:
                return actionMasked;
        }
    }

    private class DoubleTapDetector {
        private MotionEvent mDownEvent;
        private MotionEvent mFirstTapEvent;

        public void onMotionEvent(MotionEvent event, int policyFlags) {
            final int actionIndex = event.getActionIndex();
            final int action = event.getActionMasked();
            switch (action) {
                case MotionEvent.ACTION_DOWN:
                case MotionEvent.ACTION_POINTER_DOWN: {
                    if (mFirstTapEvent != null
                            && !GestureUtils.isSamePointerContext(mFirstTapEvent, event)) {
                        clear();
                    }
                    mDownEvent = MotionEvent.obtain(event);
                } break;
                case MotionEvent.ACTION_UP:
                case MotionEvent.ACTION_POINTER_UP: {
                    if (mDownEvent == null) {
                        return;
                    }
                    if (!GestureUtils.isSamePointerContext(mDownEvent, event)) {
                        clear();
                        return;
                    }
                    if (GestureUtils.isTap(mDownEvent, event, mTapTimeout, mTouchSlop,
                            actionIndex)) {
                        if (mFirstTapEvent == null || GestureUtils.isTimedOut(mFirstTapEvent,
                                event, mDoubleTapTimeout)) {
                            mFirstTapEvent = MotionEvent.obtain(event);
                            mDownEvent.recycle();
                            mDownEvent = null;
                            return;
                        }
                        if (GestureUtils.isMultiTap(mFirstTapEvent, event, mDoubleTapTimeout,
                                mDoubleTapSlop, actionIndex)) {
                            onDoubleTap(event, policyFlags);
                            mFirstTapEvent.recycle();
                            mFirstTapEvent = null;
                            mDownEvent.recycle();
                            mDownEvent = null;
                            return;
                        }
                        mFirstTapEvent.recycle();
                        mFirstTapEvent = null;
                    } else {
                        if (mFirstTapEvent != null) {
                            mFirstTapEvent.recycle();
                            mFirstTapEvent = null;
                        }
                    }
                    mDownEvent.recycle();
                    mDownEvent = null;
                } break;
            }
        }

        public void onDoubleTap(MotionEvent secondTapUp, int policyFlags) {
            // This should never be called when more than two pointers are down.
            if (secondTapUp.getPointerCount() > 2) {
                return;
            }

            // Remove pending event deliveries.
            mSendHoverEnterAndMoveDelayed.cancel();
            mSendHoverExitDelayed.cancel();
            mPerformLongPressDelayed.cancel();

            if (mSendTouchExplorationEndDelayed.isPending()) {
                mSendTouchExplorationEndDelayed.forceSendAndRemove();
            }
            if (mSendTouchInteractionEndDelayed.isPending()) {
                mSendTouchInteractionEndDelayed.forceSendAndRemove();
            }

            int clickLocationX;
            int clickLocationY;

            final int pointerId = secondTapUp.getPointerId(secondTapUp.getActionIndex());
            final int pointerIndex = secondTapUp.findPointerIndex(pointerId);

            MotionEvent lastExploreEvent =
                mInjectedPointerTracker.getLastInjectedHoverEventForClick();
            if (lastExploreEvent == null) {
                // No last touch explored event but there is accessibility focus in
                // the active window. We click in the middle of the focus bounds.
                Rect focusBounds = mTempRect;
                if (mAms.getAccessibilityFocusBoundsInActiveWindow(focusBounds)) {
                    clickLocationX = focusBounds.centerX();
                    clickLocationY = focusBounds.centerY();
                } else {
                    // Out of luck - do nothing.
                    return;
                }
            } else {
                // If the click is within the active window but not within the
                // accessibility focus bounds we click in the focus center.
                final int lastExplorePointerIndex = lastExploreEvent.getActionIndex();
                clickLocationX = (int) lastExploreEvent.getX(lastExplorePointerIndex);
                clickLocationY = (int) lastExploreEvent.getY(lastExplorePointerIndex);
                Rect activeWindowBounds = mTempRect;
                if (mLastTouchedWindowId == mAms.getActiveWindowId()) {
                    mAms.getActiveWindowBounds(activeWindowBounds);
                    if (activeWindowBounds.contains(clickLocationX, clickLocationY)) {
                        Rect focusBounds = mTempRect;
                        if (mAms.getAccessibilityFocusBoundsInActiveWindow(focusBounds)) {
                            if (!focusBounds.contains(clickLocationX, clickLocationY)) {
                                clickLocationX = focusBounds.centerX();
                                clickLocationY = focusBounds.centerY();
                            }
                        }
                    }
                }
            }

            // Do the click.
            PointerProperties[] properties = new PointerProperties[1];
            properties[0] = new PointerProperties();
            secondTapUp.getPointerProperties(pointerIndex, properties[0]);
            PointerCoords[] coords = new PointerCoords[1];
            coords[0] = new PointerCoords();
            coords[0].x = clickLocationX;
            coords[0].y = clickLocationY;
            MotionEvent event = MotionEvent.obtain(secondTapUp.getDownTime(),
                    secondTapUp.getEventTime(), MotionEvent.ACTION_DOWN, 1, properties,
                    coords, 0, 0, 1.0f, 1.0f, secondTapUp.getDeviceId(), 0,
                    secondTapUp.getSource(), secondTapUp.getFlags());
            sendActionDownAndUp(event, policyFlags);
            event.recycle();
        }

        public void clear() {
            if (mDownEvent != null) {
                mDownEvent.recycle();
                mDownEvent = null;
            }
            if (mFirstTapEvent != null) {
                mFirstTapEvent.recycle();
                mFirstTapEvent = null;
            }
        }

        public boolean firstTapDetected() {
            return mFirstTapEvent != null
                && SystemClock.uptimeMillis() - mFirstTapEvent.getEventTime() < mDoubleTapTimeout;
        }
    }

    /**
     * Determines whether a two pointer gesture is a dragging one.
     *
     * @param event The event with the pointer data.
     * @return True if the gesture is a dragging one.
     */
    private boolean isDraggingGesture(MotionEvent event) {
        ReceivedPointerTracker receivedTracker = mReceivedPointerTracker;

        final float firstPtrX = event.getX(0);
        final float firstPtrY = event.getY(0);
        final float secondPtrX = event.getX(1);
        final float secondPtrY = event.getY(1);

        final float firstPtrDownX = receivedTracker.getReceivedPointerDownX(0);
        final float firstPtrDownY = receivedTracker.getReceivedPointerDownY(0);
        final float secondPtrDownX = receivedTracker.getReceivedPointerDownX(1);
        final float secondPtrDownY = receivedTracker.getReceivedPointerDownY(1);

        return GestureUtils.isDraggingGesture(firstPtrDownX, firstPtrDownY, secondPtrDownX,
                secondPtrDownY, firstPtrX, firstPtrY, secondPtrX, secondPtrY,
                MAX_DRAGGING_ANGLE_COS);
    }

    /**
     * Gets the symbolic name of a state.
     *
     * @param state A state.
     * @return The state symbolic name.
     */
    private static String getStateSymbolicName(int state) {
        switch (state) {
            case STATE_TOUCH_EXPLORING:
                return "STATE_TOUCH_EXPLORING";
            case STATE_DRAGGING:
                return "STATE_DRAGGING";
            case STATE_DELEGATING:
                return "STATE_DELEGATING";
            case STATE_GESTURE_DETECTING:
                return "STATE_GESTURE_DETECTING";
            default:
                throw new IllegalArgumentException("Unknown state: " + state);
        }
    }

    /**
     * Class for delayed exiting from gesture detecting mode.
     */
    private final class ExitGestureDetectionModeDelayed implements Runnable {

        public void post() {
            mHandler.postDelayed(this, EXIT_GESTURE_DETECTION_TIMEOUT);
        }

        public void cancel() {
            mHandler.removeCallbacks(this);
        }

        @Override
        public void run() {
            // Announce the end of gesture recognition.
            sendAccessibilityEvent(AccessibilityEvent.TYPE_GESTURE_DETECTION_END);
            // Clearing puts is in touch exploration state with a finger already
            // down, so announce the transition to exploration state.
            sendAccessibilityEvent(AccessibilityEvent.TYPE_TOUCH_EXPLORATION_GESTURE_START);
            clear();
        }
    }

    /**
     * Class for delayed sending of long press.
     */
    private final class PerformLongPressDelayed implements Runnable {
        private MotionEvent mEvent;
        private int mPolicyFlags;

        public void post(MotionEvent prototype, int policyFlags) {
            mEvent = MotionEvent.obtain(prototype);
            mPolicyFlags = policyFlags;
            mHandler.postDelayed(this, ViewConfiguration.getLongPressTimeout());
        }

        public void cancel() {
            if (mEvent != null) {
                mHandler.removeCallbacks(this);
                clear();
            }
        }

        private boolean isPending() {
            return mHandler.hasCallbacks(this);
        }

        @Override
        public void run() {
            // Pointers should not be zero when running this command.
            if (mReceivedPointerTracker.getLastReceivedEvent().getPointerCount() == 0) {
                return;
            }

            int clickLocationX;
            int clickLocationY;

            final int pointerId = mEvent.getPointerId(mEvent.getActionIndex());
            final int pointerIndex = mEvent.findPointerIndex(pointerId);

            MotionEvent lastExploreEvent =
                mInjectedPointerTracker.getLastInjectedHoverEventForClick();
            if (lastExploreEvent == null) {
                // No last touch explored event but there is accessibility focus in
                // the active window. We click in the middle of the focus bounds.
                Rect focusBounds = mTempRect;
                if (mAms.getAccessibilityFocusBoundsInActiveWindow(focusBounds)) {
                    clickLocationX = focusBounds.centerX();
                    clickLocationY = focusBounds.centerY();
                } else {
                    // Out of luck - do nothing.
                    return;
                }
            } else {
                // If the click is within the active window but not within the
                // accessibility focus bounds we click in the focus center.
                final int lastExplorePointerIndex = lastExploreEvent.getActionIndex();
                clickLocationX = (int) lastExploreEvent.getX(lastExplorePointerIndex);
                clickLocationY = (int) lastExploreEvent.getY(lastExplorePointerIndex);
                Rect activeWindowBounds = mTempRect;
                if (mLastTouchedWindowId == mAms.getActiveWindowId()) {
                    mAms.getActiveWindowBounds(activeWindowBounds);
                    if (activeWindowBounds.contains(clickLocationX, clickLocationY)) {
                        Rect focusBounds = mTempRect;
                        if (mAms.getAccessibilityFocusBoundsInActiveWindow(focusBounds)) {
                            if (!focusBounds.contains(clickLocationX, clickLocationY)) {
                                clickLocationX = focusBounds.centerX();
                                clickLocationY = focusBounds.centerY();
                            }
                        }
                    }
                }
            }

            mLongPressingPointerId = pointerId;
            mLongPressingPointerDeltaX = (int) mEvent.getX(pointerIndex) - clickLocationX;
            mLongPressingPointerDeltaY = (int) mEvent.getY(pointerIndex) - clickLocationY;

            sendHoverExitAndTouchExplorationGestureEndIfNeeded(mPolicyFlags);

            mCurrentState = STATE_DELEGATING;
            sendDownForAllNotInjectedPointers(mEvent, mPolicyFlags);
            clear();
        }

        private void clear() {
            mEvent.recycle();
            mEvent = null;
            mPolicyFlags = 0;
        }
    }

    /**
     * Class for delayed sending of hover enter and move events.
     */
    class SendHoverEnterAndMoveDelayed implements Runnable {
        private final String LOG_TAG_SEND_HOVER_DELAYED = "SendHoverEnterAndMoveDelayed";

        private final List<MotionEvent> mEvents = new ArrayList<MotionEvent>();

        private int mPointerIdBits;
        private int mPolicyFlags;

        public void post(MotionEvent event, boolean touchExplorationInProgress,
                int pointerIdBits, int policyFlags) {
            cancel();
            addEvent(event);
            mPointerIdBits = pointerIdBits;
            mPolicyFlags = policyFlags;
            mHandler.postDelayed(this, mDetermineUserIntentTimeout);
        }

        public void addEvent(MotionEvent event) {
            mEvents.add(MotionEvent.obtain(event));
        }

        public void cancel() {
            if (isPending()) {
                mHandler.removeCallbacks(this);
                clear();
<<<<<<< HEAD
            }
        }

        private boolean isPending() {
            return mHandler.hasCallbacks(this);
        }

        private void clear() {
            mPointerIdBits = -1;
            mPolicyFlags = 0;
            final int eventCount = mEvents.size();
            for (int i = eventCount - 1; i >= 0; i--) {
                mEvents.remove(i).recycle();
            }
        }

=======
            }
        }

        private boolean isPending() {
            return mHandler.hasCallbacks(this);
        }

        private void clear() {
            mPointerIdBits = -1;
            mPolicyFlags = 0;
            final int eventCount = mEvents.size();
            for (int i = eventCount - 1; i >= 0; i--) {
                mEvents.remove(i).recycle();
            }
        }

>>>>>>> bac61807
        public void forceSendAndRemove() {
            if (isPending()) {
                run();
                cancel();
            }
        }

        public void run() {
            // Send an accessibility event to announce the touch exploration start.
            sendAccessibilityEvent(AccessibilityEvent.TYPE_TOUCH_EXPLORATION_GESTURE_START);

            if (!mEvents.isEmpty()) {
                // Deliver a down event.
                sendMotionEvent(mEvents.get(0), MotionEvent.ACTION_HOVER_ENTER,
                        mPointerIdBits, mPolicyFlags);
                if (DEBUG) {
                    Slog.d(LOG_TAG_SEND_HOVER_DELAYED,
                            "Injecting motion event: ACTION_HOVER_ENTER");
                }

                // Deliver move events.
                final int eventCount = mEvents.size();
                for (int i = 1; i < eventCount; i++) {
                    sendMotionEvent(mEvents.get(i), MotionEvent.ACTION_HOVER_MOVE,
                            mPointerIdBits, mPolicyFlags);
                    if (DEBUG) {
                        Slog.d(LOG_TAG_SEND_HOVER_DELAYED,
                                "Injecting motion event: ACTION_HOVER_MOVE");
                    }
                }
            }
            clear();
        }
    }

    /**
     * Class for delayed sending of hover exit events.
     */
    class SendHoverExitDelayed implements Runnable {
        private final String LOG_TAG_SEND_HOVER_DELAYED = "SendHoverExitDelayed";

        private MotionEvent mPrototype;
        private int mPointerIdBits;
        private int mPolicyFlags;

        public void post(MotionEvent prototype, int pointerIdBits, int policyFlags) {
            cancel();
            mPrototype = MotionEvent.obtain(prototype);
            mPointerIdBits = pointerIdBits;
            mPolicyFlags = policyFlags;
            mHandler.postDelayed(this, mDetermineUserIntentTimeout);
        }

        public void cancel() {
            if (isPending()) {
                mHandler.removeCallbacks(this);
                clear();
            }
        }

        private boolean isPending() {
            return mHandler.hasCallbacks(this);
        }

        private void clear() {
            mPrototype.recycle();
            mPrototype = null;
            mPointerIdBits = -1;
            mPolicyFlags = 0;
        }

        public void forceSendAndRemove() {
            if (isPending()) {
                run();
                cancel();
            }
        }

        public void run() {
            if (DEBUG) {
                Slog.d(LOG_TAG_SEND_HOVER_DELAYED, "Injecting motion event:"
                        + " ACTION_HOVER_EXIT");
            }
            sendMotionEvent(mPrototype, MotionEvent.ACTION_HOVER_EXIT,
                    mPointerIdBits, mPolicyFlags);
            if (!mSendTouchExplorationEndDelayed.isPending()) {
                mSendTouchExplorationEndDelayed.cancel();
                mSendTouchExplorationEndDelayed.post();
            }
            if (mSendTouchInteractionEndDelayed.isPending()) {
                  mSendTouchInteractionEndDelayed.cancel();
                mSendTouchInteractionEndDelayed.post();
            }
            clear();
        }
    }

    private class SendAccessibilityEventDelayed implements Runnable {
        private final int mEventType;
        private final int mDelay;

        public SendAccessibilityEventDelayed(int eventType, int delay) {
            mEventType = eventType;
            mDelay = delay;
        }

        public void cancel() {
            mHandler.removeCallbacks(this);
        }

        public void post() {
            mHandler.postDelayed(this, mDelay);
        }

        public boolean isPending() {
            return mHandler.hasCallbacks(this);
        }

        public void forceSendAndRemove() {
            if (isPending()) {
                run();
                cancel();
            }
        }

        @Override
        public void run() {
            sendAccessibilityEvent(mEventType);
        }
    }

    @Override
    public String toString() {
        return LOG_TAG;
    }

    class InjectedPointerTracker {
        private static final String LOG_TAG_INJECTED_POINTER_TRACKER = "InjectedPointerTracker";

        // Keep track of which pointers sent to the system are down.
        private int mInjectedPointersDown;

        // The time of the last injected down.
        private long mLastInjectedDownEventTime;

        // The last injected hover event.
        private MotionEvent mLastInjectedHoverEvent;

        // The last injected hover event used for performing clicks.
        private MotionEvent mLastInjectedHoverEventForClick;

        /**
         * Processes an injected {@link MotionEvent} event.
         *
         * @param event The event to process.
         */
        public void onMotionEvent(MotionEvent event) {
            final int action = event.getActionMasked();
            switch (action) {
                case MotionEvent.ACTION_DOWN:
                case MotionEvent.ACTION_POINTER_DOWN: {
                    final int pointerId = event.getPointerId(event.getActionIndex());
                    final int pointerFlag = (1 << pointerId);
                    mInjectedPointersDown |= pointerFlag;
                    mLastInjectedDownEventTime = event.getDownTime();
                } break;
                case MotionEvent.ACTION_UP:
                case MotionEvent.ACTION_POINTER_UP: {
                    final int pointerId = event.getPointerId(event.getActionIndex());
                    final int pointerFlag = (1 << pointerId);
                    mInjectedPointersDown &= ~pointerFlag;
                    if (mInjectedPointersDown == 0) {
                        mLastInjectedDownEventTime = 0;
                    }
                } break;
                case MotionEvent.ACTION_HOVER_ENTER:
                case MotionEvent.ACTION_HOVER_MOVE:
                case MotionEvent.ACTION_HOVER_EXIT: {
                    if (mLastInjectedHoverEvent != null) {
                        mLastInjectedHoverEvent.recycle();
                    }
                    mLastInjectedHoverEvent = MotionEvent.obtain(event);
                    if (mLastInjectedHoverEventForClick != null) {
                        mLastInjectedHoverEventForClick.recycle();
                    }
                    mLastInjectedHoverEventForClick = MotionEvent.obtain(event);
                } break;
            }
            if (DEBUG) {
                Slog.i(LOG_TAG_INJECTED_POINTER_TRACKER, "Injected pointer:\n" + toString());
            }
        }

        /**
         * Clears the internals state.
         */
        public void clear() {
            mInjectedPointersDown = 0;
        }

        /**
         * @return The time of the last injected down event.
         */
        public long getLastInjectedDownEventTime() {
            return mLastInjectedDownEventTime;
        }

        /**
         * @return The number of down pointers injected to the view hierarchy.
         */
        public int getInjectedPointerDownCount() {
            return Integer.bitCount(mInjectedPointersDown);
        }

        /**
         * @return The bits of the injected pointers that are down.
         */
        public int getInjectedPointersDown() {
            return mInjectedPointersDown;
        }

        /**
         * Whether an injected pointer is down.
         *
         * @param pointerId The unique pointer id.
         * @return True if the pointer is down.
         */
        public boolean isInjectedPointerDown(int pointerId) {
            final int pointerFlag = (1 << pointerId);
            return (mInjectedPointersDown & pointerFlag) != 0;
        }

        /**
         * @return The the last injected hover event.
         */
        public MotionEvent getLastInjectedHoverEvent() {
            return mLastInjectedHoverEvent;
        }

        /**
         * @return The the last injected hover event.
         */
        public MotionEvent getLastInjectedHoverEventForClick() {
            return mLastInjectedHoverEventForClick;
        }

        @Override
        public String toString() {
            StringBuilder builder = new StringBuilder();
            builder.append("=========================");
            builder.append("\nDown pointers #");
            builder.append(Integer.bitCount(mInjectedPointersDown));
            builder.append(" [ ");
            for (int i = 0; i < MAX_POINTER_COUNT; i++) {
                if ((mInjectedPointersDown & i) != 0) {
                    builder.append(i);
                    builder.append(" ");
                }
            }
            builder.append("]");
            builder.append("\n=========================");
            return builder.toString();
        }
    }

    class ReceivedPointerTracker {
        private static final String LOG_TAG_RECEIVED_POINTER_TRACKER = "ReceivedPointerTracker";

        // Keep track of where and when a pointer went down.
        private final float[] mReceivedPointerDownX = new float[MAX_POINTER_COUNT];
        private final float[] mReceivedPointerDownY = new float[MAX_POINTER_COUNT];
        private final long[] mReceivedPointerDownTime = new long[MAX_POINTER_COUNT];

        // Which pointers are down.
        private int mReceivedPointersDown;

        // The edge flags of the last received down event.
        private int mLastReceivedDownEdgeFlags;

        // Primary pointer which is either the first that went down
        // or if it goes up the next one that most recently went down.
        private int mPrimaryPointerId;

        // Keep track of the last up pointer data.
        private long mLastReceivedUpPointerDownTime;
<<<<<<< HEAD
        private int mLastReceivedUpPointerId;
=======
>>>>>>> bac61807
        private float mLastReceivedUpPointerDownX;
        private float mLastReceivedUpPointerDownY;

        private MotionEvent mLastReceivedEvent;

        /**
         * Clears the internals state.
         */
        public void clear() {
            Arrays.fill(mReceivedPointerDownX, 0);
            Arrays.fill(mReceivedPointerDownY, 0);
            Arrays.fill(mReceivedPointerDownTime, 0);
            mReceivedPointersDown = 0;
            mPrimaryPointerId = 0;
            mLastReceivedUpPointerDownTime = 0;
<<<<<<< HEAD
            mLastReceivedUpPointerId = 0;
=======
>>>>>>> bac61807
            mLastReceivedUpPointerDownX = 0;
            mLastReceivedUpPointerDownY = 0;
        }

        /**
         * Processes a received {@link MotionEvent} event.
         *
         * @param event The event to process.
         */
        public void onMotionEvent(MotionEvent event) {
            if (mLastReceivedEvent != null) {
                mLastReceivedEvent.recycle();
            }
            mLastReceivedEvent = MotionEvent.obtain(event);

            final int action = event.getActionMasked();
            switch (action) {
                case MotionEvent.ACTION_DOWN: {
                    handleReceivedPointerDown(event.getActionIndex(), event);
                } break;
                case MotionEvent.ACTION_POINTER_DOWN: {
                    handleReceivedPointerDown(event.getActionIndex(), event);
                } break;
                case MotionEvent.ACTION_UP: {
                    handleReceivedPointerUp(event.getActionIndex(), event);
                } break;
                case MotionEvent.ACTION_POINTER_UP: {
                    handleReceivedPointerUp(event.getActionIndex(), event);
                } break;
            }
            if (DEBUG) {
                Slog.i(LOG_TAG_RECEIVED_POINTER_TRACKER, "Received pointer:\n" + toString());
            }
        }

        /**
         * @return The last received event.
         */
        public MotionEvent getLastReceivedEvent() {
            return mLastReceivedEvent;
        }

        /**
         * @return The number of received pointers that are down.
         */
        public int getReceivedPointerDownCount() {
            return Integer.bitCount(mReceivedPointersDown);
        }

        /**
         * Whether an received pointer is down.
         *
         * @param pointerId The unique pointer id.
         * @return True if the pointer is down.
         */
        public boolean isReceivedPointerDown(int pointerId) {
            final int pointerFlag = (1 << pointerId);
            return (mReceivedPointersDown & pointerFlag) != 0;
        }

        /**
         * @param pointerId The unique pointer id.
         * @return The X coordinate where the pointer went down.
         */
        public float getReceivedPointerDownX(int pointerId) {
            return mReceivedPointerDownX[pointerId];
        }

        /**
         * @param pointerId The unique pointer id.
         * @return The Y coordinate where the pointer went down.
         */
        public float getReceivedPointerDownY(int pointerId) {
            return mReceivedPointerDownY[pointerId];
        }

        /**
         * @param pointerId The unique pointer id.
         * @return The time when the pointer went down.
         */
        public long getReceivedPointerDownTime(int pointerId) {
            return mReceivedPointerDownTime[pointerId];
        }

        /**
         * @return The id of the primary pointer.
         */
        public int getPrimaryPointerId() {
            if (mPrimaryPointerId == INVALID_POINTER_ID) {
                mPrimaryPointerId = findPrimaryPointerId();
            }
            return mPrimaryPointerId;
        }

        /**
         * @return The time when the last up received pointer went down.
         */
        public long getLastReceivedUpPointerDownTime() {
            return mLastReceivedUpPointerDownTime;
        }

        /**
         * @return The down X of the last received pointer that went up.
         */
        public float getLastReceivedUpPointerDownX() {
            return mLastReceivedUpPointerDownX;
        }

        /**
         * @return The down Y of the last received pointer that went up.
         */
        public float getLastReceivedUpPointerDownY() {
            return mLastReceivedUpPointerDownY;
        }

        /**
         * @return The edge flags of the last received down event.
         */
        public int getLastReceivedDownEdgeFlags() {
            return mLastReceivedDownEdgeFlags;
        }

        /**
         * Handles a received pointer down event.
         *
         * @param pointerIndex The index of the pointer that has changed.
         * @param event The event to be handled.
         */
        private void handleReceivedPointerDown(int pointerIndex, MotionEvent event) {
            final int pointerId = event.getPointerId(pointerIndex);
            final int pointerFlag = (1 << pointerId);

            mLastReceivedUpPointerDownTime = 0;
            mLastReceivedUpPointerDownX = 0;
            mLastReceivedUpPointerDownX = 0;

            mLastReceivedDownEdgeFlags = event.getEdgeFlags();

            mReceivedPointersDown |= pointerFlag;
            mReceivedPointerDownX[pointerId] = event.getX(pointerIndex);
            mReceivedPointerDownY[pointerId] = event.getY(pointerIndex);
            mReceivedPointerDownTime[pointerId] = event.getEventTime();

            mPrimaryPointerId = pointerId;
        }

        /**
         * Handles a received pointer up event.
         *
         * @param pointerIndex The index of the pointer that has changed.
         * @param event The event to be handled.
         */
        private void handleReceivedPointerUp(int pointerIndex, MotionEvent event) {
            final int pointerId = event.getPointerId(pointerIndex);
            final int pointerFlag = (1 << pointerId);

            mLastReceivedUpPointerDownTime = getReceivedPointerDownTime(pointerId);
            mLastReceivedUpPointerDownX = mReceivedPointerDownX[pointerId];
            mLastReceivedUpPointerDownY = mReceivedPointerDownY[pointerId];

            mReceivedPointersDown &= ~pointerFlag;
            mReceivedPointerDownX[pointerId] = 0;
            mReceivedPointerDownY[pointerId] = 0;
            mReceivedPointerDownTime[pointerId] = 0;

            if (mPrimaryPointerId == pointerId) {
                mPrimaryPointerId = INVALID_POINTER_ID;
            }
        }

        /**
         * @return The primary pointer id.
         */
        private int findPrimaryPointerId() {
            int primaryPointerId = INVALID_POINTER_ID;
            long minDownTime = Long.MAX_VALUE;

            // Find the pointer that went down first.
            int pointerIdBits = mReceivedPointersDown;
            while (pointerIdBits > 0) {
                final int pointerId = Integer.numberOfTrailingZeros(pointerIdBits);
                pointerIdBits &= ~(1 << pointerId);
                final long downPointerTime = mReceivedPointerDownTime[pointerId];
                if (downPointerTime < minDownTime) {
                    minDownTime = downPointerTime;
                    primaryPointerId = pointerId;
                }
            }
            return primaryPointerId;
        }

        @Override
        public String toString() {
            StringBuilder builder = new StringBuilder();
            builder.append("=========================");
            builder.append("\nDown pointers #");
            builder.append(getReceivedPointerDownCount());
            builder.append(" [ ");
            for (int i = 0; i < MAX_POINTER_COUNT; i++) {
                if (isReceivedPointerDown(i)) {
                    builder.append(i);
                    builder.append(" ");
                }
            }
            builder.append("]");
            builder.append("\nPrimary pointer id [ ");
            builder.append(getPrimaryPointerId());
            builder.append(" ]");
            builder.append("\n=========================");
            return builder.toString();
        }
    }
}<|MERGE_RESOLUTION|>--- conflicted
+++ resolved
@@ -427,21 +427,6 @@
                     // We got a tap now post a long press action.
                     mPerformLongPressDelayed.post(event, policyFlags);
                     break;
-<<<<<<< HEAD
-                }
-                if (!mTouchExplorationInProgress) {
-                    if (!mSendHoverEnterAndMoveDelayed.isPending()) {
-                        // Deliver hover enter with a delay to have a chance
-                        // to detect what the user is trying to do.
-                        final int pointerId = receivedTracker.getPrimaryPointerId();
-                        final int pointerIdBits = (1 << pointerId);
-                        mSendHoverEnterAndMoveDelayed.post(event, true, pointerIdBits,
-                                policyFlags);
-                    }
-                    // Cache the event until we discern exploration from gesturing.
-                    mSendHoverEnterAndMoveDelayed.addEvent(event);
-=======
->>>>>>> bac61807
                 }
                 if (!mTouchExplorationInProgress) {
                     if (!mSendHoverEnterAndMoveDelayed.isPending()) {
@@ -464,9 +449,6 @@
                 mSendHoverEnterAndMoveDelayed.cancel();
                 mSendHoverExitDelayed.cancel();
                 mPerformLongPressDelayed.cancel();
-            } break;
-            case MotionEvent.ACTION_POINTER_DOWN: {
-                /* do nothing - let the code for ACTION_MOVE decide what to do */
             } break;
             case MotionEvent.ACTION_MOVE: {
                 final int pointerId = receivedTracker.getPrimaryPointerId();
@@ -542,17 +524,10 @@
                                     mPerformLongPressDelayed.cancel();
                                 }
                             }
-<<<<<<< HEAD
-                            // The user is either double tapping or performing a long
-                            // press, so do not send move events yet.
-                            if (mDoubleTapDetector.firstTapDetected()) {
-                                break;
-=======
                             if (mTouchExplorationInProgress) {
                                 sendTouchExplorationGestureStartAndHoverEnterIfNeeded(policyFlags);
                                 sendMotionEvent(event, MotionEvent.ACTION_HOVER_MOVE, pointerIdBits,
                                         policyFlags);
->>>>>>> bac61807
                             }
                         }
                     } break;
@@ -567,20 +542,6 @@
                             mPerformLongPressDelayed.cancel();
                         } else {
                             mPerformLongPressDelayed.cancel();
-<<<<<<< HEAD
-                            // If the user is touch exploring the second pointer may be
-                            // performing a double tap to activate an item without need
-                            // for the user to lift his exploring finger.
-                            // It is *important* to use the distance traveled by the pointers
-                            // on the screen which may or may not be magnified.
-                            final float deltaX = receivedTracker.getReceivedPointerDownX(pointerId)
-                                    - rawEvent.getX(pointerIndex);
-                            final float deltaY = receivedTracker.getReceivedPointerDownY(pointerId)
-                                    - rawEvent.getY(pointerIndex);
-                            final double moveDelta = Math.hypot(deltaX, deltaY);
-                            if (moveDelta < mDoubleTapSlop) {
-                                break;
-=======
                             if (mTouchExplorationInProgress) {
                                 // If the user is touch exploring the second pointer may be
                                 // performing a double tap to activate an item without need
@@ -598,7 +559,6 @@
                                 // We are sending events so send exit and gesture
                                 // end since we transition to another state.
                                 sendHoverExitAndTouchExplorationGestureEndIfNeeded(policyFlags);
->>>>>>> bac61807
                             }
                         }
 
@@ -781,14 +741,6 @@
                         + "there is at least one pointer down!");
             }
             case MotionEvent.ACTION_UP: {
-<<<<<<< HEAD
-                mAms.onTouchInteractionEnd();
-                // Announce the end of a the touch interaction.
-                sendAccessibilityEvent(AccessibilityEvent.TYPE_TOUCH_INTERACTION_END);
-                mLongPressingPointerId = -1;
-                mLongPressingPointerDeltaX = 0;
-                mLongPressingPointerDeltaY = 0;
-=======
                 // Offset the event if we are doing a long press as the
                 // target is not necessarily under the user's finger.
                 if (mLongPressingPointerId >= 0) {
@@ -807,7 +759,6 @@
                 mAms.onTouchInteractionEnd();
                 sendAccessibilityEvent(AccessibilityEvent.TYPE_TOUCH_INTERACTION_END);
 
->>>>>>> bac61807
                 mCurrentState = STATE_TOUCH_EXPLORING;
             } break;
             case MotionEvent.ACTION_CANCEL: {
@@ -818,11 +769,6 @@
                 sendMotionEvent(event, event.getAction(), ALL_POINTER_ID_BITS, policyFlags);
             }
         }
-<<<<<<< HEAD
-        // Deliver the event.
-        sendMotionEvent(event, event.getAction(), ALL_POINTER_ID_BITS, policyFlags);
-=======
->>>>>>> bac61807
     }
 
     private void handleMotionEventGestureDetecting(MotionEvent event, int policyFlags) {
@@ -1460,7 +1406,6 @@
             if (isPending()) {
                 mHandler.removeCallbacks(this);
                 clear();
-<<<<<<< HEAD
             }
         }
 
@@ -1477,24 +1422,6 @@
             }
         }
 
-=======
-            }
-        }
-
-        private boolean isPending() {
-            return mHandler.hasCallbacks(this);
-        }
-
-        private void clear() {
-            mPointerIdBits = -1;
-            mPolicyFlags = 0;
-            final int eventCount = mEvents.size();
-            for (int i = eventCount - 1; i >= 0; i--) {
-                mEvents.remove(i).recycle();
-            }
-        }
-
->>>>>>> bac61807
         public void forceSendAndRemove() {
             if (isPending()) {
                 run();
@@ -1780,10 +1707,6 @@
 
         // Keep track of the last up pointer data.
         private long mLastReceivedUpPointerDownTime;
-<<<<<<< HEAD
-        private int mLastReceivedUpPointerId;
-=======
->>>>>>> bac61807
         private float mLastReceivedUpPointerDownX;
         private float mLastReceivedUpPointerDownY;
 
@@ -1799,10 +1722,6 @@
             mReceivedPointersDown = 0;
             mPrimaryPointerId = 0;
             mLastReceivedUpPointerDownTime = 0;
-<<<<<<< HEAD
-            mLastReceivedUpPointerId = 0;
-=======
->>>>>>> bac61807
             mLastReceivedUpPointerDownX = 0;
             mLastReceivedUpPointerDownY = 0;
         }
