--- conflicted
+++ resolved
@@ -242,14 +242,11 @@
                 if (!TextUtils.equals(apnType, mApnType)) {
                     return;
                 }
-<<<<<<< HEAD
-=======
                 // Assume this isn't a provisioning network.
                 mNetworkInfo.setIsConnectedToProvisioningNetwork(false);
                 if (DBG) {
                     log("Broadcast received: " + intent.getAction() + " apnType=" + apnType);
                 }
->>>>>>> 53221120
 
                 int oldSubtype = mNetworkInfo.getSubtype();
                 int newSubType = TelephonyManager.getDefault().getNetworkType();
