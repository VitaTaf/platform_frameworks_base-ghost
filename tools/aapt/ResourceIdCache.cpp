//
// Copyright 2012 The Android Open Source Project
//
// Manage a resource ID cache.

#define LOG_TAG "ResourceIdCache"

#include <utils/String16.h>
#include <utils/Log.h>
#include "ResourceIdCache.h"
#include <map>
<<<<<<< HEAD

=======
>>>>>>> cd8442d4

static size_t mHits = 0;
static size_t mMisses = 0;
static size_t mCollisions = 0;

static const size_t MAX_CACHE_ENTRIES = 2048;
static const android::String16 TRUE16("1");
static const android::String16 FALSE16("0");

struct CacheEntry {
    // concatenation of the relevant strings into a single instance
    android::String16 hashedName;
    uint32_t id;

    CacheEntry() {}
    CacheEntry(const android::String16& name, uint32_t resId) : hashedName(name), id(resId) { }
};

static std::map< uint32_t, CacheEntry > mIdMap;


// djb2; reasonable choice for strings when collisions aren't particularly important
static inline uint32_t hashround(uint32_t hash, int c) {
    return ((hash << 5) + hash) + c;    /* hash * 33 + c */
}

static uint32_t hash(const android::String16& hashableString) {
    uint32_t hash = 5381;
    const char16_t* str = hashableString.string();
    while (int c = *str++) hash = hashround(hash, c);
    return hash;
}

namespace android {

static inline String16 makeHashableName(const android::String16& package,
        const android::String16& type,
        const android::String16& name,
        bool onlyPublic) {
    String16 hashable = String16(name);
    hashable += type;
    hashable += package;
    hashable += (onlyPublic ? TRUE16 : FALSE16);
    return hashable;
}

uint32_t ResourceIdCache::lookup(const android::String16& package,
        const android::String16& type,
        const android::String16& name,
        bool onlyPublic) {
    const String16 hashedName = makeHashableName(package, type, name, onlyPublic);
    const uint32_t hashcode = hash(hashedName);
    std::map<uint32_t, CacheEntry>::iterator item = mIdMap.find(hashcode);
    if (item == mIdMap.end()) {
        // cache miss
        mMisses++;
        return 0;
    }

    // legit match?
    if (hashedName == (*item).second.hashedName) {
        mHits++;
        return (*item).second.id;
    }

    // collision
    mCollisions++;
    mIdMap.erase(hashcode);
    return 0;
}

// returns the resource ID being stored, for callsite convenience
uint32_t ResourceIdCache::store(const android::String16& package,
        const android::String16& type,
        const android::String16& name,
        bool onlyPublic,
        uint32_t resId) {
    if (mIdMap.size() < MAX_CACHE_ENTRIES) {
        const String16 hashedName = makeHashableName(package, type, name, onlyPublic);
        const uint32_t hashcode = hash(hashedName);
        mIdMap[hashcode] = CacheEntry(hashedName, resId);
    }
    return resId;
}

void ResourceIdCache::dump() {
    printf("ResourceIdCache dump:\n");
    printf("Size: %zd\n", mIdMap.size());
    printf("Hits:   %zd\n", mHits);
    printf("Misses: %zd\n", mMisses);
    printf("(Collisions: %zd)\n", mCollisions);
}

}<|MERGE_RESOLUTION|>--- conflicted
+++ resolved
@@ -9,10 +9,6 @@
 #include <utils/Log.h>
 #include "ResourceIdCache.h"
 #include <map>
-<<<<<<< HEAD
-
-=======
->>>>>>> cd8442d4
 
 static size_t mHits = 0;
 static size_t mMisses = 0;
