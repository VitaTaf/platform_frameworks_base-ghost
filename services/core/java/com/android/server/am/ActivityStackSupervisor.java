/*
 * Copyright (C) 2013 The Android Open Source Project
 *
 * Licensed under the Apache License, Version 2.0 (the "License");
 * you may not use this file except in compliance with the License.
 * You may obtain a copy of the License at
 *
 *      http://www.apache.org/licenses/LICENSE-2.0
 *
 * Unless required by applicable law or agreed to in writing, software
 * distributed under the License is distributed on an "AS IS" BASIS,
 * WITHOUT WARRANTIES OR CONDITIONS OF ANY KIND, either express or implied.
 * See the License for the specific language governing permissions and
 * limitations under the License.
 */

package com.android.server.am;

import static android.Manifest.permission.START_ANY_ACTIVITY;
import static android.content.Intent.FLAG_ACTIVITY_NEW_TASK;
import static android.content.Intent.FLAG_ACTIVITY_TASK_ON_HOME;
import static android.content.pm.PackageManager.PERMISSION_GRANTED;
import static com.android.server.am.ActivityManagerService.localLOGV;
import static com.android.server.am.ActivityManagerService.DEBUG_CONFIGURATION;
import static com.android.server.am.ActivityManagerService.DEBUG_FOCUS;
import static com.android.server.am.ActivityManagerService.DEBUG_PAUSE;
import static com.android.server.am.ActivityManagerService.DEBUG_RESULTS;
import static com.android.server.am.ActivityManagerService.DEBUG_STACK;
import static com.android.server.am.ActivityManagerService.DEBUG_SWITCH;
import static com.android.server.am.ActivityManagerService.DEBUG_TASKS;
import static com.android.server.am.ActivityManagerService.DEBUG_USER_LEAVING;
import static com.android.server.am.ActivityManagerService.FIRST_SUPERVISOR_STACK_MSG;
import static com.android.server.am.ActivityManagerService.TAG;

import android.app.Activity;
import android.app.ActivityManager;
import android.app.ActivityManager.StackInfo;
import android.app.ActivityOptions;
import android.app.AppGlobals;
import android.app.IActivityContainer;
import android.app.IActivityContainerCallback;
import android.app.IActivityManager;
import android.app.IApplicationThread;
import android.app.PendingIntent;
import android.app.ActivityManager.RunningTaskInfo;
import android.app.IActivityManager.WaitResult;
import android.app.ResultInfo;
import android.app.StatusBarManager;
import android.content.ComponentName;
import android.content.Context;
import android.content.IIntentSender;
import android.content.Intent;
import android.content.IntentSender;
import android.content.pm.ActivityInfo;
import android.content.pm.ApplicationInfo;
import android.content.pm.PackageManager;
import android.content.pm.ResolveInfo;
import android.content.res.Configuration;
import android.graphics.Point;
import android.hardware.display.DisplayManager;
import android.hardware.display.DisplayManager.DisplayListener;
import android.hardware.display.DisplayManagerGlobal;
import android.hardware.display.VirtualDisplay;
import android.hardware.input.InputManager;
import android.hardware.input.InputManagerInternal;
import android.os.Binder;
import android.os.Bundle;
import android.os.Debug;
import android.os.Handler;
import android.os.IBinder;
import android.os.Looper;
import android.os.Message;
import android.os.ParcelFileDescriptor;
import android.os.PowerManager;
import android.os.Process;
import android.os.RemoteException;
import android.os.ServiceManager;
import android.os.SystemClock;
import android.os.UserHandle;
import android.service.voice.IVoiceInteractionSession;
import android.util.EventLog;
import android.util.Slog;
import android.util.SparseArray;

import android.util.SparseIntArray;
import android.view.Display;
import android.view.DisplayInfo;
import android.view.InputEvent;
import android.view.Surface;
import com.android.internal.app.HeavyWeightSwitcherActivity;
import com.android.internal.app.IVoiceInteractor;
import com.android.internal.os.TransferPipe;
import com.android.internal.statusbar.IStatusBarService;
import com.android.server.LocalServices;
import com.android.server.am.ActivityManagerService.PendingActivityLaunch;
import com.android.server.am.ActivityStack.ActivityState;
import com.android.server.wm.WindowManagerService;


import java.io.FileDescriptor;
import java.io.IOException;
import java.io.PrintWriter;
import java.util.ArrayList;
import java.util.List;

public final class ActivityStackSupervisor implements DisplayListener {
    static final boolean DEBUG = ActivityManagerService.DEBUG || false;
    static final boolean DEBUG_ADD_REMOVE = DEBUG || false;
    static final boolean DEBUG_APP = DEBUG || false;
    static final boolean DEBUG_SAVED_STATE = DEBUG || false;
    static final boolean DEBUG_STATES = DEBUG || false;
    static final boolean DEBUG_IDLE = DEBUG || false;
<<<<<<< HEAD
    static final boolean DEBUG_SCREENSHOTS = DEBUG || false;
    static final boolean DEBUG_CONTAINERS = DEBUG || false;
=======
>>>>>>> 0f3d3dd2

    public static final int HOME_STACK_ID = 0;

    /** How long we wait until giving up on the last activity telling us it is idle. */
    static final int IDLE_TIMEOUT = 10*1000;

    /** How long we can hold the sleep wake lock before giving up. */
    static final int SLEEP_TIMEOUT = 5*1000;

    // How long we can hold the launch wake lock before giving up.
    static final int LAUNCH_TIMEOUT = 10*1000;

    static final int IDLE_TIMEOUT_MSG = FIRST_SUPERVISOR_STACK_MSG;
    static final int IDLE_NOW_MSG = FIRST_SUPERVISOR_STACK_MSG + 1;
    static final int RESUME_TOP_ACTIVITY_MSG = FIRST_SUPERVISOR_STACK_MSG + 2;
    static final int SLEEP_TIMEOUT_MSG = FIRST_SUPERVISOR_STACK_MSG + 3;
    static final int LAUNCH_TIMEOUT_MSG = FIRST_SUPERVISOR_STACK_MSG + 4;
    static final int HANDLE_DISPLAY_ADDED = FIRST_SUPERVISOR_STACK_MSG + 5;
    static final int HANDLE_DISPLAY_CHANGED = FIRST_SUPERVISOR_STACK_MSG + 6;
    static final int HANDLE_DISPLAY_REMOVED = FIRST_SUPERVISOR_STACK_MSG + 7;
    static final int CONTAINER_CALLBACK_VISIBILITY = FIRST_SUPERVISOR_STACK_MSG + 8;
<<<<<<< HEAD
    static final int LOCK_TASK_START_MSG = FIRST_SUPERVISOR_STACK_MSG + 9;
    static final int LOCK_TASK_END_MSG = FIRST_SUPERVISOR_STACK_MSG + 10;
    static final int CONTAINER_CALLBACK_TASK_LIST_EMPTY = FIRST_SUPERVISOR_STACK_MSG + 11;
    static final int CONTAINER_TASK_LIST_EMPTY_TIMEOUT = FIRST_SUPERVISOR_STACK_MSG + 12;
=======
    static final int CONTAINER_CALLBACK_TASK_LIST_EMPTY = FIRST_SUPERVISOR_STACK_MSG + 9;
>>>>>>> 0f3d3dd2

    private final static String VIRTUAL_DISPLAY_BASE_NAME = "ActivityViewVirtualDisplay";

    /** Status Bar Service **/
    private IBinder mToken = new Binder();
    private IStatusBarService mStatusBarService;

    // For debugging to make sure the caller when acquiring/releasing our
    // wake lock is the system process.
    static final boolean VALIDATE_WAKE_LOCK_CALLER = false;

    final ActivityManagerService mService;

    final ActivityStackSupervisorHandler mHandler;

    /** Short cut */
    WindowManagerService mWindowManager;
    DisplayManager mDisplayManager;

    /** Dismiss the keyguard after the next activity is displayed? */
    boolean mDismissKeyguardOnNextActivity = false;

    /** Identifier counter for all ActivityStacks */
    private int mLastStackId = HOME_STACK_ID;

    /** Task identifier that activities are currently being started in.  Incremented each time a
     * new task is created. */
    private int mCurTaskId = 0;

    /** The current user */
    private int mCurrentUser;

    /** The stack containing the launcher app. Assumed to always be attached to
     * Display.DEFAULT_DISPLAY. */
    private ActivityStack mHomeStack;

    /** The stack currently receiving input or launching the next activity. */
    private ActivityStack mFocusedStack;

    /** If this is the same as mFocusedStack then the activity on the top of the focused stack has
     * been resumed. If stacks are changing position this will hold the old stack until the new
     * stack becomes resumed after which it will be set to mFocusedStack. */
    private ActivityStack mLastFocusedStack;

    /** List of activities that are waiting for a new activity to become visible before completing
     * whatever operation they are supposed to do. */
    final ArrayList<ActivityRecord> mWaitingVisibleActivities = new ArrayList<ActivityRecord>();

    /** List of processes waiting to find out about the next visible activity. */
    final ArrayList<IActivityManager.WaitResult> mWaitingActivityVisible =
            new ArrayList<IActivityManager.WaitResult>();

    /** List of processes waiting to find out about the next launched activity. */
    final ArrayList<IActivityManager.WaitResult> mWaitingActivityLaunched =
            new ArrayList<IActivityManager.WaitResult>();

    /** List of activities that are ready to be stopped, but waiting for the next activity to
     * settle down before doing so. */
    final ArrayList<ActivityRecord> mStoppingActivities = new ArrayList<ActivityRecord>();

    /** List of activities that are ready to be finished, but waiting for the previous activity to
     * settle down before doing so.  It contains ActivityRecord objects. */
    final ArrayList<ActivityRecord> mFinishingActivities = new ArrayList<ActivityRecord>();

    /** List of activities that are in the process of going to sleep. */
    final ArrayList<ActivityRecord> mGoingToSleepActivities = new ArrayList<ActivityRecord>();

    /** Used on user changes */
    final ArrayList<UserStartedState> mStartingUsers = new ArrayList<UserStartedState>();

    /** Used to queue up any background users being started */
    final ArrayList<UserStartedState> mStartingBackgroundUsers = new ArrayList<UserStartedState>();

    /** Set to indicate whether to issue an onUserLeaving callback when a newly launched activity
     * is being brought in front of us. */
    boolean mUserLeaving = false;

    /** Set when we have taken too long waiting to go to sleep. */
    boolean mSleepTimeout = false;

    /** Indicates if we are running on a Leanback-only (TV) device. Only initialized after
     * setWindowManager is called. **/
    private boolean mLeanbackOnlyDevice;

    /**
     * We don't want to allow the device to go to sleep while in the process
     * of launching an activity.  This is primarily to allow alarm intent
     * receivers to launch an activity and get that to run before the device
     * goes back to sleep.
     */
    final PowerManager.WakeLock mLaunchingActivity;

    /**
     * Set when the system is going to sleep, until we have
     * successfully paused the current activity and released our wake lock.
     * At that point the system is allowed to actually sleep.
     */
    final PowerManager.WakeLock mGoingToSleep;

    /** Stack id of the front stack when user switched, indexed by userId. */
    SparseIntArray mUserStackInFront = new SparseIntArray(2);

    // TODO: Add listener for removal of references.
    /** Mapping from (ActivityStack/TaskStack).mStackId to their current state */
    SparseArray<ActivityContainer> mActivityContainers = new SparseArray<ActivityContainer>();

    /** Mapping from displayId to display current state */
    private final SparseArray<ActivityDisplay> mActivityDisplays =
            new SparseArray<ActivityDisplay>();

    InputManagerInternal mInputManagerInternal;

    /** If non-null then the task specified remains in front and no other tasks may be started
     * until the task exits or #stopLockTaskMode() is called. */
    private TaskRecord mLockTaskModeTask;

    public ActivityStackSupervisor(ActivityManagerService service) {
        mService = service;
        PowerManager pm = (PowerManager)mService.mContext.getSystemService(Context.POWER_SERVICE);
        mGoingToSleep = pm.newWakeLock(PowerManager.PARTIAL_WAKE_LOCK, "ActivityManager-Sleep");
        mHandler = new ActivityStackSupervisorHandler(mService.mHandler.getLooper());
        if (VALIDATE_WAKE_LOCK_CALLER && Binder.getCallingUid() != Process.myUid()) {
            throw new IllegalStateException("Calling must be system uid");
        }
        mLaunchingActivity =
                pm.newWakeLock(PowerManager.PARTIAL_WAKE_LOCK, "ActivityManager-Launch");
        mLaunchingActivity.setReferenceCounted(false);
    }

    // This function returns a IStatusBarService. The value is from ServiceManager.
    // getService and is cached.
    private IStatusBarService getStatusBarService() {
        synchronized (mService) {
            if (mStatusBarService == null) {
                mStatusBarService = IStatusBarService.Stub.asInterface(
                    ServiceManager.checkService(Context.STATUS_BAR_SERVICE));
                if (mStatusBarService == null) {
                    Slog.w("StatusBarManager", "warning: no STATUS_BAR_SERVICE");
                }
            }
            return mStatusBarService;
        }
    }

    void setWindowManager(WindowManagerService wm) {
        synchronized (mService) {
            mWindowManager = wm;

            mDisplayManager =
                    (DisplayManager)mService.mContext.getSystemService(Context.DISPLAY_SERVICE);
            mDisplayManager.registerDisplayListener(this, null);

            Display[] displays = mDisplayManager.getDisplays();
            for (int displayNdx = displays.length - 1; displayNdx >= 0; --displayNdx) {
                final int displayId = displays[displayNdx].getDisplayId();
                ActivityDisplay activityDisplay = new ActivityDisplay(displayId);
                mActivityDisplays.put(displayId, activityDisplay);
            }

            createStackOnDisplay(HOME_STACK_ID, Display.DEFAULT_DISPLAY);
            mHomeStack = mFocusedStack = mLastFocusedStack = getStack(HOME_STACK_ID);

            mInputManagerInternal = LocalServices.getService(InputManagerInternal.class);

            // Initialize this here, now that we can get a valid reference to PackageManager.
            mLeanbackOnlyDevice = isLeanbackOnlyDevice();
        }
    }

    void dismissKeyguard() {
        if (ActivityManagerService.DEBUG_LOCKSCREEN) mService.logLockScreen("");
        if (mDismissKeyguardOnNextActivity) {
            mDismissKeyguardOnNextActivity = false;
            mWindowManager.dismissKeyguard();
        }
    }

    ActivityStack getFocusedStack() {
        return mFocusedStack;
    }

    ActivityStack getLastStack() {
        return mLastFocusedStack;
    }

    // TODO: Split into two methods isFrontStack for any visible stack and isFrontmostStack for the
    // top of all visible stacks.
    boolean isFrontStack(ActivityStack stack) {
        final ActivityRecord parent = stack.mActivityContainer.mParentActivity;
        if (parent != null) {
            stack = parent.task.stack;
        }
        ArrayList<ActivityStack> stacks = stack.mStacks;
        if (stacks != null && !stacks.isEmpty()) {
            return stack == stacks.get(stacks.size() - 1);
        }
        return false;
    }

    void moveHomeStack(boolean toFront) {
        ArrayList<ActivityStack> stacks = mHomeStack.mStacks;
        int topNdx = stacks.size() - 1;
        if (topNdx <= 0) {
            return;
        }
        ActivityStack topStack = stacks.get(topNdx);
        final boolean homeInFront = topStack == mHomeStack;
        if (homeInFront != toFront) {
            mLastFocusedStack = topStack;
            stacks.remove(mHomeStack);
            stacks.add(toFront ? topNdx : 0, mHomeStack);
            mFocusedStack = stacks.get(topNdx);
            if (DEBUG_STACK) Slog.d(TAG, "moveHomeTask: topStack old=" + topStack + " new="
                    + mFocusedStack);
        }
    }

    void moveHomeToTop() {
        moveHomeStack(true);
        mHomeStack.moveHomeTaskToTop();
    }

    boolean resumeHomeActivity(ActivityRecord prev) {
        moveHomeToTop();
        if (prev != null) {
            prev.task.mOnTopOfHome = false;
        }
        ActivityRecord r = mHomeStack.topRunningActivityLocked(null);
        if (r != null && r.isHomeActivity()) {
            mService.setFocusedActivityLocked(r);
            return resumeTopActivitiesLocked(mHomeStack, prev, null);
        }
        return mService.startHomeActivityLocked(mCurrentUser);
    }

    void setDismissKeyguard(boolean dismiss) {
        if (ActivityManagerService.DEBUG_LOCKSCREEN) mService.logLockScreen(" dismiss=" + dismiss);
        mDismissKeyguardOnNextActivity = dismiss;
    }

    TaskRecord anyTaskForIdLocked(int id) {
        int numDisplays = mActivityDisplays.size();
        for (int displayNdx = 0; displayNdx < numDisplays; ++displayNdx) {
            ArrayList<ActivityStack> stacks = mActivityDisplays.valueAt(displayNdx).mStacks;
            for (int stackNdx = stacks.size() - 1; stackNdx >= 0; --stackNdx) {
                ActivityStack stack = stacks.get(stackNdx);
                TaskRecord task = stack.taskForIdLocked(id);
                if (task != null) {
                    return task;
                }
            }
        }
        return null;
    }

    ActivityRecord isInAnyStackLocked(IBinder token) {
        int numDisplays = mActivityDisplays.size();
        for (int displayNdx = 0; displayNdx < numDisplays; ++displayNdx) {
            ArrayList<ActivityStack> stacks = mActivityDisplays.valueAt(displayNdx).mStacks;
            for (int stackNdx = stacks.size() - 1; stackNdx >= 0; --stackNdx) {
                final ActivityRecord r = stacks.get(stackNdx).isInStackLocked(token);
                if (r != null) {
                    return r;
                }
            }
        }
        return null;
    }

    void setNextTaskId(int taskId) {
        if (taskId > mCurTaskId) {
            mCurTaskId = taskId;
        }
    }

    int getNextTaskId() {
        do {
            mCurTaskId++;
            if (mCurTaskId <= 0) {
                mCurTaskId = 1;
            }
        } while (anyTaskForIdLocked(mCurTaskId) != null);
        return mCurTaskId;
    }

    ActivityRecord resumedAppLocked() {
        ActivityStack stack = getFocusedStack();
        if (stack == null) {
            return null;
        }
        ActivityRecord resumedActivity = stack.mResumedActivity;
        if (resumedActivity == null || resumedActivity.app == null) {
            resumedActivity = stack.mPausingActivity;
            if (resumedActivity == null || resumedActivity.app == null) {
                resumedActivity = stack.topRunningActivityLocked(null);
            }
        }
        return resumedActivity;
    }

    boolean attachApplicationLocked(ProcessRecord app) throws Exception {
        final String processName = app.processName;
        boolean didSomething = false;
        for (int displayNdx = mActivityDisplays.size() - 1; displayNdx >= 0; --displayNdx) {
            ArrayList<ActivityStack> stacks = mActivityDisplays.valueAt(displayNdx).mStacks;
            for (int stackNdx = stacks.size() - 1; stackNdx >= 0; --stackNdx) {
                final ActivityStack stack = stacks.get(stackNdx);
                if (!isFrontStack(stack)) {
                    continue;
                }
                ActivityRecord hr = stack.topRunningActivityLocked(null);
                if (hr != null) {
                    if (hr.app == null && app.uid == hr.info.applicationInfo.uid
                            && processName.equals(hr.processName)) {
                        try {
                            if (realStartActivityLocked(hr, app, true, true)) {
                                didSomething = true;
                            }
                        } catch (Exception e) {
                            Slog.w(TAG, "Exception in new application when starting activity "
                                  + hr.intent.getComponent().flattenToShortString(), e);
                            throw e;
                        }
                    }
                }
            }
        }
        if (!didSomething) {
            ensureActivitiesVisibleLocked(null, 0);
        }
        return didSomething;
    }

    boolean allResumedActivitiesIdle() {
        for (int displayNdx = mActivityDisplays.size() - 1; displayNdx >= 0; --displayNdx) {
            ArrayList<ActivityStack> stacks = mActivityDisplays.valueAt(displayNdx).mStacks;
            for (int stackNdx = stacks.size() - 1; stackNdx >= 0; --stackNdx) {
                final ActivityStack stack = stacks.get(stackNdx);
                if (!isFrontStack(stack) || stack.numActivities() == 0) {
                    continue;
                }
                final ActivityRecord resumedActivity = stack.mResumedActivity;
                if (resumedActivity == null || !resumedActivity.idle) {
                    if (DEBUG_STATES) Slog.d(TAG, "allResumedActivitiesIdle: stack="
                             + stack.mStackId + " " + resumedActivity + " not idle");
                    return false;
                }
            }
        }
        return true;
    }

    boolean allResumedActivitiesComplete() {
        for (int displayNdx = mActivityDisplays.size() - 1; displayNdx >= 0; --displayNdx) {
            ArrayList<ActivityStack> stacks = mActivityDisplays.valueAt(displayNdx).mStacks;
            for (int stackNdx = stacks.size() - 1; stackNdx >= 0; --stackNdx) {
                final ActivityStack stack = stacks.get(stackNdx);
                if (isFrontStack(stack)) {
                    final ActivityRecord r = stack.mResumedActivity;
                    if (r != null && r.state != ActivityState.RESUMED) {
                        return false;
                    }
                }
            }
        }
        // TODO: Not sure if this should check if all Paused are complete too.
        if (DEBUG_STACK) Slog.d(TAG,
                "allResumedActivitiesComplete: mLastFocusedStack changing from=" +
                mLastFocusedStack + " to=" + mFocusedStack);
        mLastFocusedStack = mFocusedStack;
        return true;
    }

    boolean allResumedActivitiesVisible() {
        for (int displayNdx = mActivityDisplays.size() - 1; displayNdx >= 0; --displayNdx) {
            ArrayList<ActivityStack> stacks = mActivityDisplays.valueAt(displayNdx).mStacks;
            for (int stackNdx = stacks.size() - 1; stackNdx >= 0; --stackNdx) {
                final ActivityStack stack = stacks.get(stackNdx);
                final ActivityRecord r = stack.mResumedActivity;
                if (r != null && (!r.nowVisible || r.waitingVisible)) {
                    return false;
                }
            }
        }
        return true;
    }

    /**
     * Pause all activities in either all of the stacks or just the back stacks.
     * @param userLeaving Passed to pauseActivity() to indicate whether to call onUserLeaving().
     * @return true if any activity was paused as a result of this call.
     */
    boolean pauseBackStacks(boolean userLeaving) {
        boolean someActivityPaused = false;
        for (int displayNdx = mActivityDisplays.size() - 1; displayNdx >= 0; --displayNdx) {
            ArrayList<ActivityStack> stacks = mActivityDisplays.valueAt(displayNdx).mStacks;
            for (int stackNdx = stacks.size() - 1; stackNdx >= 0; --stackNdx) {
                final ActivityStack stack = stacks.get(stackNdx);
                if (!isFrontStack(stack) && stack.mResumedActivity != null) {
                    if (DEBUG_STATES) Slog.d(TAG, "pauseBackStacks: stack=" + stack +
                            " mResumedActivity=" + stack.mResumedActivity);
                    stack.startPausingLocked(userLeaving, false);
                    someActivityPaused = true;
                }
            }
        }
        return someActivityPaused;
    }

    boolean allPausedActivitiesComplete() {
        boolean pausing = true;
        for (int displayNdx = mActivityDisplays.size() - 1; displayNdx >= 0; --displayNdx) {
            ArrayList<ActivityStack> stacks = mActivityDisplays.valueAt(displayNdx).mStacks;
            for (int stackNdx = stacks.size() - 1; stackNdx >= 0; --stackNdx) {
                final ActivityStack stack = stacks.get(stackNdx);
                final ActivityRecord r = stack.mPausingActivity;
                if (r != null && r.state != ActivityState.PAUSED
                        && r.state != ActivityState.STOPPED
                        && r.state != ActivityState.STOPPING) {
                    if (DEBUG_STATES) {
                        Slog.d(TAG, "allPausedActivitiesComplete: r=" + r + " state=" + r.state);
                        pausing = false;
                    } else {
                        return false;
                    }
                }
            }
        }
        return pausing;
    }

    void pauseChildStacks(ActivityRecord parent, boolean userLeaving, boolean uiSleeping) {
        // TODO: Put all stacks in supervisor and iterate through them instead.
        for (int displayNdx = mActivityDisplays.size() - 1; displayNdx >= 0; --displayNdx) {
            ArrayList<ActivityStack> stacks = mActivityDisplays.valueAt(displayNdx).mStacks;
            for (int stackNdx = stacks.size() - 1; stackNdx >= 0; --stackNdx) {
                final ActivityStack stack = stacks.get(stackNdx);
                if (stack.mResumedActivity != null &&
                        stack.mActivityContainer.mParentActivity == parent) {
                    stack.startPausingLocked(userLeaving, uiSleeping);
                }
            }
        }
    }

    void reportActivityVisibleLocked(ActivityRecord r) {
        for (int i = mWaitingActivityVisible.size()-1; i >= 0; i--) {
            WaitResult w = mWaitingActivityVisible.get(i);
            w.timeout = false;
            if (r != null) {
                w.who = new ComponentName(r.info.packageName, r.info.name);
            }
            w.totalTime = SystemClock.uptimeMillis() - w.thisTime;
            w.thisTime = w.totalTime;
        }
        mService.notifyAll();
        dismissKeyguard();
    }

    void reportActivityLaunchedLocked(boolean timeout, ActivityRecord r,
            long thisTime, long totalTime) {
        for (int i = mWaitingActivityLaunched.size() - 1; i >= 0; i--) {
            WaitResult w = mWaitingActivityLaunched.remove(i);
            w.timeout = timeout;
            if (r != null) {
                w.who = new ComponentName(r.info.packageName, r.info.name);
            }
            w.thisTime = thisTime;
            w.totalTime = totalTime;
        }
        mService.notifyAll();
    }

    ActivityRecord topRunningActivityLocked() {
        final ActivityStack focusedStack = getFocusedStack();
        ActivityRecord r = focusedStack.topRunningActivityLocked(null);
        if (r != null) {
            return r;
        }

        // Return to the home stack.
        final ArrayList<ActivityStack> stacks = mHomeStack.mStacks;
        for (int stackNdx = stacks.size() - 1; stackNdx >= 0; --stackNdx) {
            final ActivityStack stack = stacks.get(stackNdx);
            if (stack != focusedStack && isFrontStack(stack)) {
                r = stack.topRunningActivityLocked(null);
                if (r != null) {
                    return r;
                }
            }
        }
        return null;
    }

    void getTasksLocked(int maxNum, List<RunningTaskInfo> list, int callingUid, boolean allowed) {
        // Gather all of the running tasks for each stack into runningTaskLists.
        ArrayList<ArrayList<RunningTaskInfo>> runningTaskLists =
                new ArrayList<ArrayList<RunningTaskInfo>>();
        final int numDisplays = mActivityDisplays.size();
        for (int displayNdx = 0; displayNdx < numDisplays; ++displayNdx) {
            ArrayList<ActivityStack> stacks = mActivityDisplays.valueAt(displayNdx).mStacks;
            for (int stackNdx = stacks.size() - 1; stackNdx >= 0; --stackNdx) {
                final ActivityStack stack = stacks.get(stackNdx);
                ArrayList<RunningTaskInfo> stackTaskList = new ArrayList<RunningTaskInfo>();
                runningTaskLists.add(stackTaskList);
                stack.getTasksLocked(stackTaskList, callingUid, allowed);
            }
        }

        // The lists are already sorted from most recent to oldest. Just pull the most recent off
        // each list and add it to list. Stop when all lists are empty or maxNum reached.
        while (maxNum > 0) {
            long mostRecentActiveTime = Long.MIN_VALUE;
            ArrayList<RunningTaskInfo> selectedStackList = null;
            final int numTaskLists = runningTaskLists.size();
            for (int stackNdx = 0; stackNdx < numTaskLists; ++stackNdx) {
                ArrayList<RunningTaskInfo> stackTaskList = runningTaskLists.get(stackNdx);
                if (!stackTaskList.isEmpty()) {
                    final long lastActiveTime = stackTaskList.get(0).lastActiveTime;
                    if (lastActiveTime > mostRecentActiveTime) {
                        mostRecentActiveTime = lastActiveTime;
                        selectedStackList = stackTaskList;
                    }
                }
            }
            if (selectedStackList != null) {
                list.add(selectedStackList.remove(0));
                --maxNum;
            } else {
                break;
            }
        }
    }

    ActivityInfo resolveActivity(Intent intent, String resolvedType, int startFlags,
            String profileFile, ParcelFileDescriptor profileFd, int userId) {
        // Collect information about the target of the Intent.
        ActivityInfo aInfo;
        try {
            ResolveInfo rInfo =
                AppGlobals.getPackageManager().resolveIntent(
                        intent, resolvedType,
                        PackageManager.MATCH_DEFAULT_ONLY
                                    | ActivityManagerService.STOCK_PM_FLAGS, userId);
            aInfo = rInfo != null ? rInfo.activityInfo : null;
        } catch (RemoteException e) {
            aInfo = null;
        }

        if (aInfo != null) {
            // Store the found target back into the intent, because now that
            // we have it we never want to do this again.  For example, if the
            // user navigates back to this point in the history, we should
            // always restart the exact same activity.
            intent.setComponent(new ComponentName(
                    aInfo.applicationInfo.packageName, aInfo.name));

            // Don't debug things in the system process
            if ((startFlags&ActivityManager.START_FLAG_DEBUG) != 0) {
                if (!aInfo.processName.equals("system")) {
                    mService.setDebugApp(aInfo.processName, true, false);
                }
            }

            if ((startFlags&ActivityManager.START_FLAG_OPENGL_TRACES) != 0) {
                if (!aInfo.processName.equals("system")) {
                    mService.setOpenGlTraceApp(aInfo.applicationInfo, aInfo.processName);
                }
            }

            if (profileFile != null) {
                if (!aInfo.processName.equals("system")) {
                    mService.setProfileApp(aInfo.applicationInfo, aInfo.processName,
                            profileFile, profileFd,
                            (startFlags&ActivityManager.START_FLAG_AUTO_STOP_PROFILER) != 0);
                }
            }
        }
        return aInfo;
    }

    void startHomeActivity(Intent intent, ActivityInfo aInfo) {
        moveHomeToTop();
        startActivityLocked(null, intent, null, aInfo, null, null, null, null, 0, 0, 0, null, 0,
                null, false, null, null);
    }

    final int startActivityMayWait(IApplicationThread caller, int callingUid,
            String callingPackage, Intent intent, String resolvedType,
            IVoiceInteractionSession voiceSession, IVoiceInteractor voiceInteractor,
            IBinder resultTo, String resultWho, int requestCode, int startFlags, String profileFile,
            ParcelFileDescriptor profileFd, WaitResult outResult, Configuration config,
            Bundle options, int userId, IActivityContainer iContainer) {
        // Refuse possible leaked file descriptors
        if (intent != null && intent.hasFileDescriptors()) {
            throw new IllegalArgumentException("File descriptors passed in Intent");
        }
        boolean componentSpecified = intent.getComponent() != null;

        // Don't modify the client's object!
        intent = new Intent(intent);

        // Collect information about the target of the Intent.
        ActivityInfo aInfo = resolveActivity(intent, resolvedType, startFlags,
                profileFile, profileFd, userId);

        ActivityContainer container = (ActivityContainer)iContainer;
        synchronized (mService) {
            int callingPid;
            if (callingUid >= 0) {
                callingPid = -1;
            } else if (caller == null) {
                callingPid = Binder.getCallingPid();
                callingUid = Binder.getCallingUid();
            } else {
                callingPid = callingUid = -1;
            }

            final ActivityStack stack;
            if (container == null || container.mStack.isOnHomeDisplay()) {
                stack = getFocusedStack();
            } else {
                stack = container.mStack;
            }
            stack.mConfigWillChange = config != null
                    && mService.mConfiguration.diff(config) != 0;
            if (DEBUG_CONFIGURATION) Slog.v(TAG,
                    "Starting activity when config will change = " + stack.mConfigWillChange);

            final long origId = Binder.clearCallingIdentity();

            if (aInfo != null &&
                    (aInfo.applicationInfo.flags&ApplicationInfo.FLAG_CANT_SAVE_STATE) != 0) {
                // This may be a heavy-weight process!  Check to see if we already
                // have another, different heavy-weight process running.
                if (aInfo.processName.equals(aInfo.applicationInfo.packageName)) {
                    if (mService.mHeavyWeightProcess != null &&
                            (mService.mHeavyWeightProcess.info.uid != aInfo.applicationInfo.uid ||
                            !mService.mHeavyWeightProcess.processName.equals(aInfo.processName))) {
                        int realCallingUid = callingUid;
                        if (caller != null) {
                            ProcessRecord callerApp = mService.getRecordForAppLocked(caller);
                            if (callerApp != null) {
                                realCallingUid = callerApp.info.uid;
                            } else {
                                Slog.w(TAG, "Unable to find app for caller " + caller
                                      + " (pid=" + callingPid + ") when starting: "
                                      + intent.toString());
                                ActivityOptions.abort(options);
                                return ActivityManager.START_PERMISSION_DENIED;
                            }
                        }

                        IIntentSender target = mService.getIntentSenderLocked(
                                ActivityManager.INTENT_SENDER_ACTIVITY, "android",
                                realCallingUid, userId, null, null, 0, new Intent[] { intent },
                                new String[] { resolvedType }, PendingIntent.FLAG_CANCEL_CURRENT
                                | PendingIntent.FLAG_ONE_SHOT, null);

                        Intent newIntent = new Intent();
                        if (requestCode >= 0) {
                            // Caller is requesting a result.
                            newIntent.putExtra(HeavyWeightSwitcherActivity.KEY_HAS_RESULT, true);
                        }
                        newIntent.putExtra(HeavyWeightSwitcherActivity.KEY_INTENT,
                                new IntentSender(target));
                        if (mService.mHeavyWeightProcess.activities.size() > 0) {
                            ActivityRecord hist = mService.mHeavyWeightProcess.activities.get(0);
                            newIntent.putExtra(HeavyWeightSwitcherActivity.KEY_CUR_APP,
                                    hist.packageName);
                            newIntent.putExtra(HeavyWeightSwitcherActivity.KEY_CUR_TASK,
                                    hist.task.taskId);
                        }
                        newIntent.putExtra(HeavyWeightSwitcherActivity.KEY_NEW_APP,
                                aInfo.packageName);
                        newIntent.setFlags(intent.getFlags());
                        newIntent.setClassName("android",
                                HeavyWeightSwitcherActivity.class.getName());
                        intent = newIntent;
                        resolvedType = null;
                        caller = null;
                        callingUid = Binder.getCallingUid();
                        callingPid = Binder.getCallingPid();
                        componentSpecified = true;
                        try {
                            ResolveInfo rInfo =
                                AppGlobals.getPackageManager().resolveIntent(
                                        intent, null,
                                        PackageManager.MATCH_DEFAULT_ONLY
                                        | ActivityManagerService.STOCK_PM_FLAGS, userId);
                            aInfo = rInfo != null ? rInfo.activityInfo : null;
                            aInfo = mService.getActivityInfoForUser(aInfo, userId);
                        } catch (RemoteException e) {
                            aInfo = null;
                        }
                    }
                }
            }

            int res = startActivityLocked(caller, intent, resolvedType, aInfo,
                    voiceSession, voiceInteractor, resultTo, resultWho,
                    requestCode, callingPid, callingUid, callingPackage, startFlags, options,
                    componentSpecified, null, container);

            if (stack.mConfigWillChange) {
                // If the caller also wants to switch to a new configuration,
                // do so now.  This allows a clean switch, as we are waiting
                // for the current activity to pause (so we will not destroy
                // it), and have not yet started the next activity.
                mService.enforceCallingPermission(android.Manifest.permission.CHANGE_CONFIGURATION,
                        "updateConfiguration()");
                stack.mConfigWillChange = false;
                if (DEBUG_CONFIGURATION) Slog.v(TAG,
                        "Updating to new configuration after starting activity.");
                mService.updateConfigurationLocked(config, null, false, false);
            }

            Binder.restoreCallingIdentity(origId);

            if (outResult != null) {
                outResult.result = res;
                if (res == ActivityManager.START_SUCCESS) {
                    mWaitingActivityLaunched.add(outResult);
                    do {
                        try {
                            mService.wait();
                        } catch (InterruptedException e) {
                        }
                    } while (!outResult.timeout && outResult.who == null);
                } else if (res == ActivityManager.START_TASK_TO_FRONT) {
                    ActivityRecord r = stack.topRunningActivityLocked(null);
                    if (r.nowVisible) {
                        outResult.timeout = false;
                        outResult.who = new ComponentName(r.info.packageName, r.info.name);
                        outResult.totalTime = 0;
                        outResult.thisTime = 0;
                    } else {
                        outResult.thisTime = SystemClock.uptimeMillis();
                        mWaitingActivityVisible.add(outResult);
                        do {
                            try {
                                mService.wait();
                            } catch (InterruptedException e) {
                            }
                        } while (!outResult.timeout && outResult.who == null);
                    }
                }
            }

            return res;
        }
    }

    final int startActivities(IApplicationThread caller, int callingUid, String callingPackage,
            Intent[] intents, String[] resolvedTypes, IBinder resultTo,
            Bundle options, int userId) {
        if (intents == null) {
            throw new NullPointerException("intents is null");
        }
        if (resolvedTypes == null) {
            throw new NullPointerException("resolvedTypes is null");
        }
        if (intents.length != resolvedTypes.length) {
            throw new IllegalArgumentException("intents are length different than resolvedTypes");
        }


        int callingPid;
        if (callingUid >= 0) {
            callingPid = -1;
        } else if (caller == null) {
            callingPid = Binder.getCallingPid();
            callingUid = Binder.getCallingUid();
        } else {
            callingPid = callingUid = -1;
        }
        final long origId = Binder.clearCallingIdentity();
        try {
            synchronized (mService) {
                ActivityRecord[] outActivity = new ActivityRecord[1];
                for (int i=0; i<intents.length; i++) {
                    Intent intent = intents[i];
                    if (intent == null) {
                        continue;
                    }

                    // Refuse possible leaked file descriptors
                    if (intent != null && intent.hasFileDescriptors()) {
                        throw new IllegalArgumentException("File descriptors passed in Intent");
                    }

                    boolean componentSpecified = intent.getComponent() != null;

                    // Don't modify the client's object!
                    intent = new Intent(intent);

                    // Collect information about the target of the Intent.
                    ActivityInfo aInfo = resolveActivity(intent, resolvedTypes[i],
                            0, null, null, userId);
                    // TODO: New, check if this is correct
                    aInfo = mService.getActivityInfoForUser(aInfo, userId);

                    if (aInfo != null &&
                            (aInfo.applicationInfo.flags & ApplicationInfo.FLAG_CANT_SAVE_STATE)
                                    != 0) {
                        throw new IllegalArgumentException(
                                "FLAG_CANT_SAVE_STATE not supported here");
                    }

                    Bundle theseOptions;
                    if (options != null && i == intents.length-1) {
                        theseOptions = options;
                    } else {
                        theseOptions = null;
                    }
                    int res = startActivityLocked(caller, intent, resolvedTypes[i],
                            aInfo, null, null, resultTo, null, -1, callingPid, callingUid, callingPackage,
                            0, theseOptions, componentSpecified, outActivity, null);
                    if (res < 0) {
                        return res;
                    }

                    resultTo = outActivity[0] != null ? outActivity[0].appToken : null;
                }
            }
        } finally {
            Binder.restoreCallingIdentity(origId);
        }

        return ActivityManager.START_SUCCESS;
    }

    final boolean realStartActivityLocked(ActivityRecord r,
            ProcessRecord app, boolean andResume, boolean checkConfig)
            throws RemoteException {

        r.startFreezingScreenLocked(app, 0);
        if (false) Slog.d(TAG, "realStartActivity: setting app visibility true");
        mWindowManager.setAppVisibility(r.appToken, true);

        // schedule launch ticks to collect information about slow apps.
        r.startLaunchTickingLocked();

        // Have the window manager re-evaluate the orientation of
        // the screen based on the new activity order.  Note that
        // as a result of this, it can call back into the activity
        // manager with a new orientation.  We don't care about that,
        // because the activity is not currently running so we are
        // just restarting it anyway.
        if (checkConfig) {
            Configuration config = mWindowManager.updateOrientationFromAppTokens(
                    mService.mConfiguration,
                    r.mayFreezeScreenLocked(app) ? r.appToken : null);
            mService.updateConfigurationLocked(config, r, false, false);
        }

        r.app = app;
        app.waitingToKill = null;
        r.launchCount++;
        r.lastLaunchTime = SystemClock.uptimeMillis();

        if (localLOGV) Slog.v(TAG, "Launching: " + r);

        int idx = app.activities.indexOf(r);
        if (idx < 0) {
            app.activities.add(r);
        }
        mService.updateLruProcessLocked(app, true, null);
        mService.updateOomAdjLocked();

        final ActivityStack stack = r.task.stack;
        try {
            if (app.thread == null) {
                throw new RemoteException();
            }
            List<ResultInfo> results = null;
            List<Intent> newIntents = null;
            if (andResume) {
                results = r.results;
                newIntents = r.newIntents;
            }
            if (DEBUG_SWITCH) Slog.v(TAG, "Launching: " + r
                    + " icicle=" + r.icicle
                    + " with results=" + results + " newIntents=" + newIntents
                    + " andResume=" + andResume);
            if (andResume) {
                EventLog.writeEvent(EventLogTags.AM_RESTART_ACTIVITY,
                        r.userId, System.identityHashCode(r),
                        r.task.taskId, r.shortComponentName);
            }
            if (r.isHomeActivity() && r.isNotResolverActivity()) {
                // Home process is the root process of the task.
                mService.mHomeProcess = r.task.mActivities.get(0).app;
            }
            mService.ensurePackageDexOpt(r.intent.getComponent().getPackageName());
            r.sleeping = false;
            r.forceNewConfig = false;
            mService.showAskCompatModeDialogLocked(r);
            r.compat = mService.compatibilityInfoForPackageLocked(r.info.applicationInfo);
            String profileFile = null;
            ParcelFileDescriptor profileFd = null;
            boolean profileAutoStop = false;
            if (mService.mProfileApp != null && mService.mProfileApp.equals(app.processName)) {
                if (mService.mProfileProc == null || mService.mProfileProc == app) {
                    mService.mProfileProc = app;
                    profileFile = mService.mProfileFile;
                    profileFd = mService.mProfileFd;
                    profileAutoStop = mService.mAutoStopProfiler;
                }
            }
            app.hasShownUi = true;
            app.pendingUiClean = true;
            if (profileFd != null) {
                try {
                    profileFd = profileFd.dup();
                } catch (IOException e) {
                    if (profileFd != null) {
                        try {
                            profileFd.close();
                        } catch (IOException o) {
                        }
                        profileFd = null;
                    }
                }
            }

            app.forceProcessStateUpTo(ActivityManager.PROCESS_STATE_TOP);
            app.thread.scheduleLaunchActivity(new Intent(r.intent), r.appToken,
                    System.identityHashCode(r), r.info,
                    new Configuration(mService.mConfiguration), r.compat, r.task.voiceInteractor,
                    app.repProcState, r.icicle, r.persistentState, results, newIntents, !andResume,
                    mService.isNextTransitionForward(), profileFile, profileFd, profileAutoStop
            );

            if ((app.info.flags&ApplicationInfo.FLAG_CANT_SAVE_STATE) != 0) {
                // This may be a heavy-weight process!  Note that the package
                // manager will ensure that only activity can run in the main
                // process of the .apk, which is the only thing that will be
                // considered heavy-weight.
                if (app.processName.equals(app.info.packageName)) {
                    if (mService.mHeavyWeightProcess != null
                            && mService.mHeavyWeightProcess != app) {
                        Slog.w(TAG, "Starting new heavy weight process " + app
                                + " when already running "
                                + mService.mHeavyWeightProcess);
                    }
                    mService.mHeavyWeightProcess = app;
                    Message msg = mService.mHandler.obtainMessage(
                            ActivityManagerService.POST_HEAVY_NOTIFICATION_MSG);
                    msg.obj = r;
                    mService.mHandler.sendMessage(msg);
                }
            }

        } catch (RemoteException e) {
            if (r.launchFailed) {
                // This is the second time we failed -- finish activity
                // and give up.
                Slog.e(TAG, "Second failure launching "
                      + r.intent.getComponent().flattenToShortString()
                      + ", giving up", e);
                mService.appDiedLocked(app, app.pid, app.thread);
                stack.requestFinishActivityLocked(r.appToken, Activity.RESULT_CANCELED, null,
                        "2nd-crash", false);
                return false;
            }

            // This is the first time we failed -- restart process and
            // retry.
            app.activities.remove(r);
            throw e;
        }

        r.launchFailed = false;
        if (stack.updateLRUListLocked(r)) {
            Slog.w(TAG, "Activity " + r
                  + " being launched, but already in LRU list");
        }

        if (andResume) {
            // As part of the process of launching, ActivityThread also performs
            // a resume.
            stack.minimalResumeActivityLocked(r);
        } else {
            // This activity is not starting in the resumed state... which
            // should look like we asked it to pause+stop (but remain visible),
            // and it has done so and reported back the current icicle and
            // other state.
            if (DEBUG_STATES) Slog.v(TAG, "Moving to STOPPED: " + r
                    + " (starting in stopped state)");
            r.state = ActivityState.STOPPED;
            r.stopped = true;
        }

        // Launch the new version setup screen if needed.  We do this -after-
        // launching the initial activity (that is, home), so that it can have
        // a chance to initialize itself while in the background, making the
        // switch back to it faster and look better.
        if (isFrontStack(stack)) {
            mService.startSetupActivityLocked();
        }

        return true;
    }

    void startSpecificActivityLocked(ActivityRecord r,
            boolean andResume, boolean checkConfig) {
        // Is this activity's application already running?
        ProcessRecord app = mService.getProcessRecordLocked(r.processName,
                r.info.applicationInfo.uid, true);

        r.task.stack.setLaunchTime(r);

        if (app != null && app.thread != null) {
            try {
                if ((r.info.flags&ActivityInfo.FLAG_MULTIPROCESS) == 0
                        || !"android".equals(r.info.packageName)) {
                    // Don't add this if it is a platform component that is marked
                    // to run in multiple processes, because this is actually
                    // part of the framework so doesn't make sense to track as a
                    // separate apk in the process.
                    app.addPackage(r.info.packageName, mService.mProcessStats);
                }
                realStartActivityLocked(r, app, andResume, checkConfig);
                return;
            } catch (RemoteException e) {
                Slog.w(TAG, "Exception when starting activity "
                        + r.intent.getComponent().flattenToShortString(), e);
            }

            // If a dead object exception was thrown -- fall through to
            // restart the application.
        }

        mService.startProcessLocked(r.processName, r.info.applicationInfo, true, 0,
                "activity", r.intent.getComponent(), false, false, true);
    }

    final int startActivityLocked(IApplicationThread caller,
            Intent intent, String resolvedType, ActivityInfo aInfo,
            IVoiceInteractionSession voiceSession, IVoiceInteractor voiceInteractor,
            IBinder resultTo, String resultWho, int requestCode,
            int callingPid, int callingUid, String callingPackage, int startFlags, Bundle options,
            boolean componentSpecified, ActivityRecord[] outActivity, ActivityContainer container) {
        int err = ActivityManager.START_SUCCESS;

        ProcessRecord callerApp = null;
        if (caller != null) {
            callerApp = mService.getRecordForAppLocked(caller);
            if (callerApp != null) {
                callingPid = callerApp.pid;
                callingUid = callerApp.info.uid;
            } else {
                Slog.w(TAG, "Unable to find app for caller " + caller
                      + " (pid=" + callingPid + ") when starting: "
                      + intent.toString());
                err = ActivityManager.START_PERMISSION_DENIED;
            }
        }

        if (err == ActivityManager.START_SUCCESS) {
            final int userId = aInfo != null ? UserHandle.getUserId(aInfo.applicationInfo.uid) : 0;
            Slog.i(TAG, "START u" + userId + " {" + intent.toShortString(true, true, true, false)
                    + "} from pid " + (callerApp != null ? callerApp.pid : callingPid)
                    + " on display " + (container == null ? (mFocusedStack == null ?
                            Display.DEFAULT_DISPLAY : mFocusedStack.mDisplayId) :
                            (container.mActivityDisplay == null ? Display.DEFAULT_DISPLAY :
                                    container.mActivityDisplay.mDisplayId)));
        }

        ActivityRecord sourceRecord = null;
        ActivityRecord resultRecord = null;
        if (resultTo != null) {
            sourceRecord = isInAnyStackLocked(resultTo);
            if (DEBUG_RESULTS) Slog.v(
                TAG, "Will send result to " + resultTo + " " + sourceRecord);
            if (sourceRecord != null) {
                if (requestCode >= 0 && !sourceRecord.finishing) {
                    resultRecord = sourceRecord;
                }
            }
        }
        ActivityStack resultStack = resultRecord == null ? null : resultRecord.task.stack;

        final int launchFlags = intent.getFlags();

        if ((launchFlags&Intent.FLAG_ACTIVITY_FORWARD_RESULT) != 0
                && sourceRecord != null) {
            // Transfer the result target from the source activity to the new
            // one being started, including any failures.
            if (requestCode >= 0) {
                ActivityOptions.abort(options);
                return ActivityManager.START_FORWARD_AND_REQUEST_CONFLICT;
            }
            resultRecord = sourceRecord.resultTo;
            resultWho = sourceRecord.resultWho;
            requestCode = sourceRecord.requestCode;
            sourceRecord.resultTo = null;
            if (resultRecord != null) {
                resultRecord.removeResultsLocked(sourceRecord, resultWho, requestCode);
            }
            if (sourceRecord.launchedFromUid == callingUid) {
                // The new activity is being launched from the same uid as the previous
                // activity in the flow, and asking to forward its result back to the
                // previous.  In this case the activity is serving as a trampoline between
                // the two, so we also want to update its launchedFromPackage to be the
                // same as the previous activity.  Note that this is safe, since we know
                // these two packages come from the same uid; the caller could just as
                // well have supplied that same package name itself.  This specifially
                // deals with the case of an intent picker/chooser being launched in the app
                // flow to redirect to an activity picked by the user, where we want the final
                // activity to consider it to have been launched by the previous app activity.
                callingPackage = sourceRecord.launchedFromPackage;
            }
        }

        if (err == ActivityManager.START_SUCCESS && intent.getComponent() == null) {
            // We couldn't find a class that can handle the given Intent.
            // That's the end of that!
            err = ActivityManager.START_INTENT_NOT_RESOLVED;
        }

        if (err == ActivityManager.START_SUCCESS && aInfo == null) {
            // We couldn't find the specific class specified in the Intent.
            // Also the end of the line.
            err = ActivityManager.START_CLASS_NOT_FOUND;
        }

        if (err == ActivityManager.START_SUCCESS && sourceRecord != null
                && sourceRecord.task.voiceSession != null) {
            // If this activity is being launched as part of a voice session, we need
            // to ensure that it is safe to do so.  If the upcoming activity will also
            // be part of the voice session, we can only launch it if it has explicitly
            // said it supports the VOICE category, or it is a part of the calling app.
            if ((launchFlags & Intent.FLAG_ACTIVITY_NEW_TASK) == 0
                    && sourceRecord.info.applicationInfo.uid != aInfo.applicationInfo.uid) {
                try {
                    if (!AppGlobals.getPackageManager().activitySupportsIntent(intent.getComponent(),
                            intent, resolvedType)) {
                        err = ActivityManager.START_NOT_VOICE_COMPATIBLE;
                    }
                } catch (RemoteException e) {
                    err = ActivityManager.START_NOT_VOICE_COMPATIBLE;
                }
            }
        }

        if (err == ActivityManager.START_SUCCESS && voiceSession != null) {
            // If the caller is starting a new voice session, just make sure the target
            // is actually allowing it to run this way.
            try {
                if (!AppGlobals.getPackageManager().activitySupportsIntent(intent.getComponent(),
                        intent, resolvedType)) {
                    err = ActivityManager.START_NOT_VOICE_COMPATIBLE;
                }
            } catch (RemoteException e) {
                err = ActivityManager.START_NOT_VOICE_COMPATIBLE;
            }
        }

        if (err != ActivityManager.START_SUCCESS) {
            if (resultRecord != null) {
                resultStack.sendActivityResultLocked(-1,
                    resultRecord, resultWho, requestCode,
                    Activity.RESULT_CANCELED, null);
            }
            setDismissKeyguard(false);
            ActivityOptions.abort(options);
            return err;
        }

        final int startAnyPerm = mService.checkPermission(
                START_ANY_ACTIVITY, callingPid, callingUid);
        final int componentPerm = mService.checkComponentPermission(aInfo.permission, callingPid,
                callingUid, aInfo.applicationInfo.uid, aInfo.exported);
        if (startAnyPerm != PERMISSION_GRANTED && componentPerm != PERMISSION_GRANTED) {
            if (resultRecord != null) {
                resultStack.sendActivityResultLocked(-1,
                    resultRecord, resultWho, requestCode,
                    Activity.RESULT_CANCELED, null);
            }
            setDismissKeyguard(false);
            String msg;
            if (!aInfo.exported) {
                msg = "Permission Denial: starting " + intent.toString()
                        + " from " + callerApp + " (pid=" + callingPid
                        + ", uid=" + callingUid + ")"
                        + " not exported from uid " + aInfo.applicationInfo.uid;
            } else {
                msg = "Permission Denial: starting " + intent.toString()
                        + " from " + callerApp + " (pid=" + callingPid
                        + ", uid=" + callingUid + ")"
                        + " requires " + aInfo.permission;
            }
            Slog.w(TAG, msg);
            throw new SecurityException(msg);
        }

        boolean abort = !mService.mIntentFirewall.checkStartActivity(intent, callingUid,
                callingPid, resolvedType, aInfo.applicationInfo);

        if (mService.mController != null) {
            try {
                // The Intent we give to the watcher has the extra data
                // stripped off, since it can contain private information.
                Intent watchIntent = intent.cloneFilter();
                abort |= !mService.mController.activityStarting(watchIntent,
                        aInfo.applicationInfo.packageName);
            } catch (RemoteException e) {
                mService.mController = null;
            }
        }

        if (abort) {
            if (resultRecord != null) {
                resultStack.sendActivityResultLocked(-1, resultRecord, resultWho, requestCode,
                        Activity.RESULT_CANCELED, null);
            }
            // We pretend to the caller that it was really started, but
            // they will just get a cancel result.
            setDismissKeyguard(false);
            ActivityOptions.abort(options);
            return ActivityManager.START_SUCCESS;
        }

        ActivityRecord r = new ActivityRecord(mService, callerApp, callingUid, callingPackage,
                intent, resolvedType, aInfo, mService.mConfiguration, resultRecord, resultWho,
                requestCode, componentSpecified, this, container, options);
        if (outActivity != null) {
            outActivity[0] = r;
        }

        final ActivityStack stack = getFocusedStack();
        if (voiceSession == null && (stack.mResumedActivity == null
                || stack.mResumedActivity.info.applicationInfo.uid != callingUid)) {
            if (!mService.checkAppSwitchAllowedLocked(callingPid, callingUid, "Activity start")) {
                PendingActivityLaunch pal =
                        new PendingActivityLaunch(r, sourceRecord, startFlags, stack);
                mService.mPendingActivityLaunches.add(pal);
                setDismissKeyguard(false);
                ActivityOptions.abort(options);
                return ActivityManager.START_SWITCHES_CANCELED;
            }
        }

        if (mService.mDidAppSwitch) {
            // This is the second allowed switch since we stopped switches,
            // so now just generally allow switches.  Use case: user presses
            // home (switches disabled, switch to home, mDidAppSwitch now true);
            // user taps a home icon (coming from home so allowed, we hit here
            // and now allow anyone to switch again).
            mService.mAppSwitchesAllowedTime = 0;
        } else {
            mService.mDidAppSwitch = true;
        }

        mService.doPendingActivityLaunchesLocked(false);

        err = startActivityUncheckedLocked(r, sourceRecord, voiceSession, voiceInteractor,
                startFlags, true, options);

        if (allPausedActivitiesComplete()) {
            // If someone asked to have the keyguard dismissed on the next
            // activity start, but we are not actually doing an activity
            // switch...  just dismiss the keyguard now, because we
            // probably want to see whatever is behind it.
            dismissKeyguard();
        }
        return err;
    }

    ActivityStack adjustStackFocus(ActivityRecord r, boolean newTask) {
        final TaskRecord task = r.task;

        // On leanback only devices we should keep all activities in the same stack.
        if (!mLeanbackOnlyDevice &&
                (r.isApplicationActivity() || (task != null && task.isApplicationTask()))) {
            if (task != null) {
                final ActivityStack taskStack = task.stack;
                if (taskStack.isOnHomeDisplay()) {
                    if (mFocusedStack != taskStack) {
                        if (DEBUG_FOCUS || DEBUG_STACK) Slog.d(TAG, "adjustStackFocus: Setting " +
                                "focused stack to r=" + r + " task=" + task);
                        mFocusedStack = taskStack;
                    } else {
                        if (DEBUG_FOCUS || DEBUG_STACK) Slog.d(TAG,
                            "adjustStackFocus: Focused stack already=" + mFocusedStack);
                    }
                }
                return taskStack;
            }

            final ActivityContainer container = r.mInitialActivityContainer;
            if (container != null) {
                // The first time put it on the desired stack, after this put on task stack.
                r.mInitialActivityContainer = null;
                return container.mStack;
            }

            if (mFocusedStack != mHomeStack && (!newTask ||
                    mFocusedStack.mActivityContainer.isEligibleForNewTasks())) {
                if (DEBUG_FOCUS || DEBUG_STACK) Slog.d(TAG,
                        "adjustStackFocus: Have a focused stack=" + mFocusedStack);
                return mFocusedStack;
            }

            final ArrayList<ActivityStack> homeDisplayStacks = mHomeStack.mStacks;
            for (int stackNdx = homeDisplayStacks.size() - 1; stackNdx >= 0; --stackNdx) {
                final ActivityStack stack = homeDisplayStacks.get(stackNdx);
                if (!stack.isHomeStack()) {
                    if (DEBUG_FOCUS || DEBUG_STACK) Slog.d(TAG,
                            "adjustStackFocus: Setting focused stack=" + stack);
                    mFocusedStack = stack;
                    return mFocusedStack;
                }
            }

            // Need to create an app stack for this user.
            int stackId = createStackOnDisplay(getNextStackId(), Display.DEFAULT_DISPLAY);
            if (DEBUG_FOCUS || DEBUG_STACK) Slog.d(TAG, "adjustStackFocus: New stack r=" + r +
                    " stackId=" + stackId);
            mFocusedStack = getStack(stackId);
            return mFocusedStack;
        }
        return mHomeStack;
    }

    void setFocusedStack(ActivityRecord r) {
        if (r != null) {
            final TaskRecord task = r.task;
            boolean isHomeActivity = !r.isApplicationActivity();
            if (!isHomeActivity && task != null) {
                isHomeActivity = !task.isApplicationTask();
            }
            if (!isHomeActivity && task != null) {
                final ActivityRecord parent = task.stack.mActivityContainer.mParentActivity;
                isHomeActivity = parent != null && parent.isHomeActivity();
            }
            moveHomeStack(isHomeActivity);
        }
    }

    final int startActivityUncheckedLocked(ActivityRecord r,
            ActivityRecord sourceRecord,
            IVoiceInteractionSession voiceSession, IVoiceInteractor voiceInteractor, int startFlags,
            boolean doResume, Bundle options) {
        final Intent intent = r.intent;
        final int callingUid = r.launchedFromUid;

        int launchFlags = intent.getFlags();

        if ((launchFlags & Intent.FLAG_ACTIVITY_NEW_DOCUMENT) != 0 &&
                (r.launchMode == ActivityInfo.LAUNCH_SINGLE_INSTANCE ||
                        r.launchMode == ActivityInfo.LAUNCH_SINGLE_TASK)) {
            // We have a conflict between the Intent and the Activity manifest, manifest wins.
            Slog.i(TAG, "Ignoring FLAG_ACTIVITY_NEW_DOCUMENT, launchMode is " +
                    "\"singleInstance\" or \"singleTask\"");
            launchFlags &=
                    ~(Intent.FLAG_ACTIVITY_NEW_DOCUMENT | Intent.FLAG_ACTIVITY_MULTIPLE_TASK);
        } else {
            switch (r.info.documentLaunchMode) {
                case ActivityInfo.DOCUMENT_LAUNCH_NONE:
                    break;
                case ActivityInfo.DOCUMENT_LAUNCH_INTO_EXISTING:
                    launchFlags |= Intent.FLAG_ACTIVITY_NEW_DOCUMENT;
                    break;
                case ActivityInfo.DOCUMENT_LAUNCH_ALWAYS:
                    launchFlags |= Intent.FLAG_ACTIVITY_NEW_DOCUMENT;
                    break;
                case ActivityInfo.DOCUMENT_LAUNCH_NEVER:
                    launchFlags &= ~Intent.FLAG_ACTIVITY_MULTIPLE_TASK;
                    break;
            }
        }

        if (r.resultTo != null && (launchFlags & Intent.FLAG_ACTIVITY_NEW_TASK) != 0) {
            // For whatever reason this activity is being launched into a new
            // task...  yet the caller has requested a result back.  Well, that
            // is pretty messed up, so instead immediately send back a cancel
            // and let the new task continue launched as normal without a
            // dependency on its originator.
            Slog.w(TAG, "Activity is launching as a new task, so cancelling activity result.");
            r.resultTo.task.stack.sendActivityResultLocked(-1,
                    r.resultTo, r.resultWho, r.requestCode,
                    Activity.RESULT_CANCELED, null);
            r.resultTo = null;
        }

        if ((launchFlags & Intent.FLAG_ACTIVITY_NEW_DOCUMENT) != 0 && r.resultTo == null) {
            launchFlags |= Intent.FLAG_ACTIVITY_NEW_TASK;
        }

        // We'll invoke onUserLeaving before onPause only if the launching
        // activity did not explicitly state that this is an automated launch.
        mUserLeaving = (launchFlags & Intent.FLAG_ACTIVITY_NO_USER_ACTION) == 0;
        if (DEBUG_USER_LEAVING) Slog.v(TAG, "startActivity() => mUserLeaving=" + mUserLeaving);

        // If the caller has asked not to resume at this point, we make note
        // of this in the record so that we can skip it when trying to find
        // the top running activity.
        if (!doResume) {
            r.delayedResume = true;
        }

        ActivityRecord notTop =
                (launchFlags & Intent.FLAG_ACTIVITY_PREVIOUS_IS_TOP) != 0 ? r : null;

        // If the onlyIfNeeded flag is set, then we can do this if the activity
        // being launched is the same as the one making the call...  or, as
        // a special case, if we do not know the caller then we count the
        // current top activity as the caller.
        if ((startFlags&ActivityManager.START_FLAG_ONLY_IF_NEEDED) != 0) {
            ActivityRecord checkedCaller = sourceRecord;
            if (checkedCaller == null) {
                checkedCaller = getFocusedStack().topRunningNonDelayedActivityLocked(notTop);
            }
            if (!checkedCaller.realActivity.equals(r.realActivity)) {
                // Caller is not the same as launcher, so always needed.
                startFlags &= ~ActivityManager.START_FLAG_ONLY_IF_NEEDED;
            }
        }

        if (sourceRecord == null) {
            // This activity is not being started from another...  in this
            // case we -always- start a new task.
            if ((launchFlags & Intent.FLAG_ACTIVITY_NEW_TASK) == 0) {
                Slog.w(TAG, "startActivity called from non-Activity context; forcing " +
                        "Intent.FLAG_ACTIVITY_NEW_TASK for: " + intent);
                launchFlags |= Intent.FLAG_ACTIVITY_NEW_TASK;
            }
        } else if (sourceRecord.launchMode == ActivityInfo.LAUNCH_SINGLE_INSTANCE) {
            // The original activity who is starting us is running as a single
            // instance...  this new activity it is starting must go on its
            // own task.
            launchFlags |= Intent.FLAG_ACTIVITY_NEW_TASK;
        } else if (r.launchMode == ActivityInfo.LAUNCH_SINGLE_INSTANCE
                || r.launchMode == ActivityInfo.LAUNCH_SINGLE_TASK) {
            // The activity being started is a single instance...  it always
            // gets launched into its own task.
            launchFlags |= Intent.FLAG_ACTIVITY_NEW_TASK;
        }

        ActivityInfo newTaskInfo = null;
        Intent newTaskIntent = null;
        final ActivityStack sourceStack;
        if (sourceRecord != null) {
            if (sourceRecord.finishing) {
                // If the source is finishing, we can't further count it as our source.  This
                // is because the task it is associated with may now be empty and on its way out,
                // so we don't want to blindly throw it in to that task.  Instead we will take
                // the NEW_TASK flow and try to find a task for it. But save the task information
                // so it can be used when creating the new task.
                if ((launchFlags & Intent.FLAG_ACTIVITY_NEW_TASK) == 0) {
                    Slog.w(TAG, "startActivity called from finishing " + sourceRecord
                            + "; forcing " + "Intent.FLAG_ACTIVITY_NEW_TASK for: " + intent);
                    launchFlags |= Intent.FLAG_ACTIVITY_NEW_TASK;
                    newTaskInfo = sourceRecord.info;
                    newTaskIntent = sourceRecord.task.intent;
                }
                sourceRecord = null;
                sourceStack = null;
            } else {
                sourceStack = sourceRecord.task.stack;
            }
        } else {
            sourceStack = null;
        }

        intent.setFlags(launchFlags);

        boolean addingToTask = false;
        boolean movedHome = false;
        TaskRecord reuseTask = null;
        ActivityStack targetStack;
        if (((launchFlags & Intent.FLAG_ACTIVITY_NEW_TASK) != 0 &&
                (launchFlags & Intent.FLAG_ACTIVITY_MULTIPLE_TASK) == 0)
                || r.launchMode == ActivityInfo.LAUNCH_SINGLE_TASK
                || r.launchMode == ActivityInfo.LAUNCH_SINGLE_INSTANCE) {
            // If bring to front is requested, and no result is requested, and
            // we can find a task that was started with this same
            // component, then instead of launching bring that one to the front.
            if (r.resultTo == null) {
                // See if there is a task to bring to the front.  If this is
                // a SINGLE_INSTANCE activity, there can be one and only one
                // instance of it in the history, and it is always in its own
                // unique task, so we do a special search.
                ActivityRecord intentActivity = r.launchMode != ActivityInfo.LAUNCH_SINGLE_INSTANCE
                        ? findTaskLocked(r)
                        : findActivityLocked(intent, r.info);
                if (intentActivity != null) {
                    if (isLockTaskModeViolation(intentActivity.task)) {
                        Slog.e(TAG, "moveTaskToFront: Attempt to violate Lock Task Mode");
                        return ActivityManager.START_RETURN_LOCK_TASK_MODE_VIOLATION;
                    }
                    if (r.task == null) {
                        r.task = intentActivity.task;
                    }
                    targetStack = intentActivity.task.stack;
                    targetStack.mLastPausedActivity = null;
                    if (DEBUG_TASKS) Slog.d(TAG, "Bring to front target: " + targetStack
                            + " from " + intentActivity);
                    targetStack.moveToFront();
                    if (intentActivity.task.intent == null) {
                        // This task was started because of movement of
                        // the activity based on affinity...  now that we
                        // are actually launching it, we can assign the
                        // base intent.
                        intentActivity.task.setIntent(intent, r.info);
                    }
                    // If the target task is not in the front, then we need
                    // to bring it to the front...  except...  well, with
                    // SINGLE_TASK_LAUNCH it's not entirely clear.  We'd like
                    // to have the same behavior as if a new instance was
                    // being started, which means not bringing it to the front
                    // if the caller is not itself in the front.
                    final ActivityStack lastStack = getLastStack();
                    ActivityRecord curTop = lastStack == null?
                            null : lastStack.topRunningNonDelayedActivityLocked(notTop);
                    if (curTop != null && (curTop.task != intentActivity.task ||
                            curTop.task != lastStack.topTask())) {
                        r.intent.addFlags(Intent.FLAG_ACTIVITY_BROUGHT_TO_FRONT);
                        if (sourceRecord == null || (sourceStack.topActivity() != null &&
                                sourceStack.topActivity().task == sourceRecord.task)) {
                            // We really do want to push this one into the
                            // user's face, right now.
                            movedHome = true;
                            targetStack.moveTaskToFrontLocked(intentActivity.task, r, options);
                            if ((launchFlags &
                                    (FLAG_ACTIVITY_NEW_TASK | FLAG_ACTIVITY_TASK_ON_HOME))
                                    == (FLAG_ACTIVITY_NEW_TASK | FLAG_ACTIVITY_TASK_ON_HOME)) {
                                // Caller wants to appear on home activity.
                                intentActivity.task.mOnTopOfHome = true;
                            }
                            options = null;
                        }
                    }
                    // If the caller has requested that the target task be
                    // reset, then do so.
                    if ((launchFlags&Intent.FLAG_ACTIVITY_RESET_TASK_IF_NEEDED) != 0) {
                        intentActivity = targetStack.resetTaskIfNeededLocked(intentActivity, r);
                    }
                    if ((startFlags&ActivityManager.START_FLAG_ONLY_IF_NEEDED) != 0) {
                        // We don't need to start a new activity, and
                        // the client said not to do anything if that
                        // is the case, so this is it!  And for paranoia, make
                        // sure we have correctly resumed the top activity.
                        if (doResume) {
                            resumeTopActivitiesLocked(targetStack, null, options);
                        } else {
                            ActivityOptions.abort(options);
                        }
                        return ActivityManager.START_RETURN_INTENT_TO_CALLER;
                    }
                    if ((launchFlags &
                            (Intent.FLAG_ACTIVITY_NEW_TASK|Intent.FLAG_ACTIVITY_CLEAR_TASK))
                            == (Intent.FLAG_ACTIVITY_NEW_TASK|Intent.FLAG_ACTIVITY_CLEAR_TASK)) {
                        // The caller has requested to completely replace any
                        // existing task with its new activity.  Well that should
                        // not be too hard...
                        reuseTask = intentActivity.task;
                        reuseTask.performClearTaskLocked();
                        reuseTask.setIntent(r.intent, r.info);
                    } else if ((launchFlags&Intent.FLAG_ACTIVITY_CLEAR_TOP) != 0
                            || r.launchMode == ActivityInfo.LAUNCH_SINGLE_TASK
                            || r.launchMode == ActivityInfo.LAUNCH_SINGLE_INSTANCE) {
                        // In this situation we want to remove all activities
                        // from the task up to the one being started.  In most
                        // cases this means we are resetting the task to its
                        // initial state.
                        ActivityRecord top =
                                intentActivity.task.performClearTaskLocked(r, launchFlags);
                        if (top != null) {
                            if (top.frontOfTask) {
                                // Activity aliases may mean we use different
                                // intents for the top activity, so make sure
                                // the task now has the identity of the new
                                // intent.
                                top.task.setIntent(r.intent, r.info);
                            }
                            ActivityStack.logStartActivity(EventLogTags.AM_NEW_INTENT,
                                    r, top.task);
                            top.deliverNewIntentLocked(callingUid, r.intent);
                        } else {
                            // A special case: we need to
                            // start the activity because it is not currently
                            // running, and the caller has asked to clear the
                            // current task to have this activity at the top.
                            addingToTask = true;
                            // Now pretend like this activity is being started
                            // by the top of its task, so it is put in the
                            // right place.
                            sourceRecord = intentActivity;
                        }
                    } else if (r.realActivity.equals(intentActivity.task.realActivity)) {
                        // In this case the top activity on the task is the
                        // same as the one being launched, so we take that
                        // as a request to bring the task to the foreground.
                        // If the top activity in the task is the root
                        // activity, deliver this new intent to it if it
                        // desires.
                        if (((launchFlags&Intent.FLAG_ACTIVITY_SINGLE_TOP) != 0
                                || r.launchMode == ActivityInfo.LAUNCH_SINGLE_TOP)
                                && intentActivity.realActivity.equals(r.realActivity)) {
                            ActivityStack.logStartActivity(EventLogTags.AM_NEW_INTENT, r,
                                    intentActivity.task);
                            if (intentActivity.frontOfTask) {
                                intentActivity.task.setIntent(r.intent, r.info);
                            }
                            intentActivity.deliverNewIntentLocked(callingUid, r.intent);
                        } else if (!r.intent.filterEquals(intentActivity.task.intent)) {
                            // In this case we are launching the root activity
                            // of the task, but with a different intent.  We
                            // should start a new instance on top.
                            addingToTask = true;
                            sourceRecord = intentActivity;
                        }
                    } else if ((launchFlags&Intent.FLAG_ACTIVITY_RESET_TASK_IF_NEEDED) == 0) {
                        // In this case an activity is being launched in to an
                        // existing task, without resetting that task.  This
                        // is typically the situation of launching an activity
                        // from a notification or shortcut.  We want to place
                        // the new activity on top of the current task.
                        addingToTask = true;
                        sourceRecord = intentActivity;
                    } else if (!intentActivity.task.rootWasReset) {
                        // In this case we are launching in to an existing task
                        // that has not yet been started from its front door.
                        // The current task has been brought to the front.
                        // Ideally, we'd probably like to place this new task
                        // at the bottom of its stack, but that's a little hard
                        // to do with the current organization of the code so
                        // for now we'll just drop it.
                        intentActivity.task.setIntent(r.intent, r.info);
                    }
                    if (!addingToTask && reuseTask == null) {
                        // We didn't do anything...  but it was needed (a.k.a., client
                        // don't use that intent!)  And for paranoia, make
                        // sure we have correctly resumed the top activity.
                        if (doResume) {
                            targetStack.resumeTopActivityLocked(null, options);
                        } else {
                            ActivityOptions.abort(options);
                        }
                        return ActivityManager.START_TASK_TO_FRONT;
                    }
                }
            }
        }

        //String uri = r.intent.toURI();
        //Intent intent2 = new Intent(uri);
        //Slog.i(TAG, "Given intent: " + r.intent);
        //Slog.i(TAG, "URI is: " + uri);
        //Slog.i(TAG, "To intent: " + intent2);

        if (r.packageName != null) {
            // If the activity being launched is the same as the one currently
            // at the top, then we need to check if it should only be launched
            // once.
            ActivityStack topStack = getFocusedStack();
            ActivityRecord top = topStack.topRunningNonDelayedActivityLocked(notTop);
            if (top != null && r.resultTo == null) {
                if (top.realActivity.equals(r.realActivity) && top.userId == r.userId) {
                    if (top.app != null && top.app.thread != null) {
                        if ((launchFlags & Intent.FLAG_ACTIVITY_SINGLE_TOP) != 0
                            || r.launchMode == ActivityInfo.LAUNCH_SINGLE_TOP
                            || r.launchMode == ActivityInfo.LAUNCH_SINGLE_TASK) {
                            ActivityStack.logStartActivity(EventLogTags.AM_NEW_INTENT, top,
                                    top.task);
                            // For paranoia, make sure we have correctly
                            // resumed the top activity.
                            topStack.mLastPausedActivity = null;
                            if (doResume) {
                                resumeTopActivitiesLocked();
                            }
                            ActivityOptions.abort(options);
                            if ((startFlags&ActivityManager.START_FLAG_ONLY_IF_NEEDED) != 0) {
                                // We don't need to start a new activity, and
                                // the client said not to do anything if that
                                // is the case, so this is it!
                                return ActivityManager.START_RETURN_INTENT_TO_CALLER;
                            }
                            top.deliverNewIntentLocked(callingUid, r.intent);
                            return ActivityManager.START_DELIVERED_TO_TOP;
                        }
                    }
                }
            }

        } else {
            if (r.resultTo != null) {
                r.resultTo.task.stack.sendActivityResultLocked(-1, r.resultTo, r.resultWho,
                        r.requestCode, Activity.RESULT_CANCELED, null);
            }
            ActivityOptions.abort(options);
            return ActivityManager.START_CLASS_NOT_FOUND;
        }

        boolean newTask = false;
        boolean keepCurTransition = false;

        // Should this be considered a new task?
        if (r.resultTo == null && !addingToTask
                && (launchFlags & Intent.FLAG_ACTIVITY_NEW_TASK) != 0) {
            if (isLockTaskModeViolation(reuseTask)) {
                Slog.e(TAG, "Attempted Lock Task Mode violation r=" + r);
                return ActivityManager.START_RETURN_LOCK_TASK_MODE_VIOLATION;
            }
            newTask = true;
            targetStack = adjustStackFocus(r, newTask);
            targetStack.moveToFront();
            if (reuseTask == null) {
                r.setTask(targetStack.createTaskRecord(getNextTaskId(),
                        newTaskInfo != null ? newTaskInfo : r.info,
                        newTaskIntent != null ? newTaskIntent : intent,
                        voiceSession, voiceInteractor, true), null, true);
                if (DEBUG_TASKS) Slog.v(TAG, "Starting new activity " + r + " in new task " +
                        r.task);
            } else {
                r.setTask(reuseTask, reuseTask, true);
            }
            if (!movedHome) {
                if ((launchFlags &
                        (Intent.FLAG_ACTIVITY_NEW_TASK|Intent.FLAG_ACTIVITY_TASK_ON_HOME))
                        == (Intent.FLAG_ACTIVITY_NEW_TASK|Intent.FLAG_ACTIVITY_TASK_ON_HOME)) {
                    // Caller wants to appear on home activity, so before starting
                    // their own activity we will bring home to the front.
                    r.task.mOnTopOfHome = r.task.stack.isOnHomeDisplay();
                }
            }
        } else if (sourceRecord != null) {
            TaskRecord sourceTask = sourceRecord.task;
            if (isLockTaskModeViolation(sourceTask)) {
                Slog.e(TAG, "Attempted Lock Task Mode violation r=" + r);
                return ActivityManager.START_RETURN_LOCK_TASK_MODE_VIOLATION;
            }
            targetStack = sourceTask.stack;
            targetStack.moveToFront();
            mWindowManager.moveTaskToTop(targetStack.topTask().taskId);
            if (!addingToTask &&
                    (launchFlags&Intent.FLAG_ACTIVITY_CLEAR_TOP) != 0) {
                // In this case, we are adding the activity to an existing
                // task, but the caller has asked to clear that task if the
                // activity is already running.
                ActivityRecord top = sourceTask.performClearTaskLocked(r, launchFlags);
                keepCurTransition = true;
                if (top != null) {
                    ActivityStack.logStartActivity(EventLogTags.AM_NEW_INTENT, r, top.task);
                    top.deliverNewIntentLocked(callingUid, r.intent);
                    // For paranoia, make sure we have correctly
                    // resumed the top activity.
                    targetStack.mLastPausedActivity = null;
                    if (doResume) {
                        targetStack.resumeTopActivityLocked(null);
                    }
                    ActivityOptions.abort(options);
                    return ActivityManager.START_DELIVERED_TO_TOP;
                }
            } else if (!addingToTask &&
                    (launchFlags&Intent.FLAG_ACTIVITY_REORDER_TO_FRONT) != 0) {
                // In this case, we are launching an activity in our own task
                // that may already be running somewhere in the history, and
                // we want to shuffle it to the front of the stack if so.
                final ActivityRecord top = sourceTask.findActivityInHistoryLocked(r);
                if (top != null) {
                    final TaskRecord task = top.task;
                    task.moveActivityToFrontLocked(top);
                    ActivityStack.logStartActivity(EventLogTags.AM_NEW_INTENT, r, task);
                    top.updateOptionsLocked(options);
                    top.deliverNewIntentLocked(callingUid, r.intent);
                    targetStack.mLastPausedActivity = null;
                    if (doResume) {
                        targetStack.resumeTopActivityLocked(null);
                    }
                    return ActivityManager.START_DELIVERED_TO_TOP;
                }
            }
            // An existing activity is starting this new activity, so we want
            // to keep the new one in the same task as the one that is starting
            // it.
            r.setTask(sourceTask, sourceRecord.thumbHolder, false);
            if (DEBUG_TASKS) Slog.v(TAG, "Starting new activity " + r
                    + " in existing task " + r.task + " from source " + sourceRecord);

        } else {
            // This not being started from an existing activity, and not part
            // of a new task...  just put it in the top task, though these days
            // this case should never happen.
            targetStack = adjustStackFocus(r, newTask);
            targetStack.moveToFront();
            ActivityRecord prev = targetStack.topActivity();
            r.setTask(prev != null ? prev.task
                    : targetStack.createTaskRecord(getNextTaskId(), r.info, intent, null, null, true),
                    null, true);
            mWindowManager.moveTaskToTop(r.task.taskId);
            if (DEBUG_TASKS) Slog.v(TAG, "Starting new activity " + r
                    + " in new guessed " + r.task);
        }

        mService.grantUriPermissionFromIntentLocked(callingUid, r.packageName,
                intent, r.getUriPermissionsLocked(), r.userId);

        if (newTask) {
            EventLog.writeEvent(EventLogTags.AM_CREATE_TASK, r.userId, r.task.taskId);
        }
        ActivityStack.logStartActivity(EventLogTags.AM_CREATE_ACTIVITY, r, r.task);
        targetStack.mLastPausedActivity = null;
        targetStack.startActivityLocked(r, newTask, doResume, keepCurTransition, options);
        mService.setFocusedActivityLocked(r);
        return ActivityManager.START_SUCCESS;
    }

    void acquireLaunchWakelock() {
        if (VALIDATE_WAKE_LOCK_CALLER && Binder.getCallingUid() != Process.myUid()) {
            throw new IllegalStateException("Calling must be system uid");
        }
        mLaunchingActivity.acquire();
        if (!mHandler.hasMessages(LAUNCH_TIMEOUT_MSG)) {
            // To be safe, don't allow the wake lock to be held for too long.
            mHandler.sendEmptyMessageDelayed(LAUNCH_TIMEOUT_MSG, LAUNCH_TIMEOUT);
        }
    }

    // Checked.
    final ActivityRecord activityIdleInternalLocked(final IBinder token, boolean fromTimeout,
            Configuration config) {
        if (localLOGV) Slog.v(TAG, "Activity idle: " + token);

        ArrayList<ActivityRecord> stops = null;
        ArrayList<ActivityRecord> finishes = null;
        ArrayList<UserStartedState> startingUsers = null;
        int NS = 0;
        int NF = 0;
        boolean booting = false;
        boolean enableScreen = false;
        boolean activityRemoved = false;

        ActivityRecord r = ActivityRecord.forToken(token);
        if (r != null) {
            if (DEBUG_IDLE) Slog.d(TAG, "activityIdleInternalLocked: Callers=" +
                    Debug.getCallers(4));
            mHandler.removeMessages(IDLE_TIMEOUT_MSG, r);
            r.finishLaunchTickingLocked();
            if (fromTimeout) {
                reportActivityLaunchedLocked(fromTimeout, r, -1, -1);
            }

            // This is a hack to semi-deal with a race condition
            // in the client where it can be constructed with a
            // newer configuration from when we asked it to launch.
            // We'll update with whatever configuration it now says
            // it used to launch.
            if (config != null) {
                r.configuration = config;
            }

            // We are now idle.  If someone is waiting for a thumbnail from
            // us, we can now deliver.
            r.idle = true;

            //Slog.i(TAG, "IDLE: mBooted=" + mBooted + ", fromTimeout=" + fromTimeout);
            if (!mService.mBooted && isFrontStack(r.task.stack)) {
                mService.mBooted = true;
                enableScreen = true;
            }
        }

        if (allResumedActivitiesIdle()) {
            if (r != null) {
                mService.scheduleAppGcsLocked();
            }

            if (mLaunchingActivity.isHeld()) {
                mHandler.removeMessages(LAUNCH_TIMEOUT_MSG);
                if (VALIDATE_WAKE_LOCK_CALLER &&
                        Binder.getCallingUid() != Process.myUid()) {
                    throw new IllegalStateException("Calling must be system uid");
                }
                mLaunchingActivity.release();
            }
            ensureActivitiesVisibleLocked(null, 0);
        }

        // Atomically retrieve all of the other things to do.
        stops = processStoppingActivitiesLocked(true);
        NS = stops != null ? stops.size() : 0;
        if ((NF=mFinishingActivities.size()) > 0) {
            finishes = new ArrayList<ActivityRecord>(mFinishingActivities);
            mFinishingActivities.clear();
        }

        if (isFrontStack(mHomeStack)) {
            booting = mService.mBooting;
            mService.mBooting = false;
        }

        if (mStartingUsers.size() > 0) {
            startingUsers = new ArrayList<UserStartedState>(mStartingUsers);
            mStartingUsers.clear();
        }

        // Stop any activities that are scheduled to do so but have been
        // waiting for the next one to start.
        for (int i = 0; i < NS; i++) {
            r = stops.get(i);
            final ActivityStack stack = r.task.stack;
            if (r.finishing) {
                stack.finishCurrentActivityLocked(r, ActivityStack.FINISH_IMMEDIATELY, false);
            } else {
                stack.stopActivityLocked(r);
            }
        }

        // Finish any activities that are scheduled to do so but have been
        // waiting for the next one to start.
        for (int i = 0; i < NF; i++) {
            r = finishes.get(i);
            activityRemoved |= r.task.stack.destroyActivityLocked(r, true, false, "finish-idle");
        }

        if (booting) {
            mService.finishBooting();
        } else {
            // Complete user switch
            if (startingUsers != null) {
                for (int i = 0; i < startingUsers.size(); i++) {
                    mService.finishUserSwitch(startingUsers.get(i));
                }
            }
            // Complete starting up of background users
            if (mStartingBackgroundUsers.size() > 0) {
                startingUsers = new ArrayList<UserStartedState>(mStartingBackgroundUsers);
                mStartingBackgroundUsers.clear();
                for (int i = 0; i < startingUsers.size(); i++) {
                    mService.finishUserBoot(startingUsers.get(i));
                }
            }
        }

        mService.trimApplications();
        //dump();
        //mWindowManager.dump();

        if (enableScreen) {
            mService.enableScreenAfterBoot();
        }

        if (activityRemoved) {
            resumeTopActivitiesLocked();
        }

        return r;
    }

    boolean handleAppDiedLocked(ProcessRecord app) {
        boolean hasVisibleActivities = false;
        for (int displayNdx = mActivityDisplays.size() - 1; displayNdx >= 0; --displayNdx) {
            final ArrayList<ActivityStack> stacks = mActivityDisplays.valueAt(displayNdx).mStacks;
            for (int stackNdx = stacks.size() - 1; stackNdx >= 0; --stackNdx) {
                hasVisibleActivities |= stacks.get(stackNdx).handleAppDiedLocked(app);
            }
        }
        return hasVisibleActivities;
    }

    void closeSystemDialogsLocked() {
        for (int displayNdx = mActivityDisplays.size() - 1; displayNdx >= 0; --displayNdx) {
            final ArrayList<ActivityStack> stacks = mActivityDisplays.valueAt(displayNdx).mStacks;
            for (int stackNdx = stacks.size() - 1; stackNdx >= 0; --stackNdx) {
                stacks.get(stackNdx).closeSystemDialogsLocked();
            }
        }
    }

    void removeUserLocked(int userId) {
        mUserStackInFront.delete(userId);
    }

    /**
     * @return true if some activity was finished (or would have finished if doit were true).
     */
    boolean forceStopPackageLocked(String name, boolean doit, boolean evenPersistent, int userId) {
        boolean didSomething = false;
        for (int displayNdx = mActivityDisplays.size() - 1; displayNdx >= 0; --displayNdx) {
            final ArrayList<ActivityStack> stacks = mActivityDisplays.valueAt(displayNdx).mStacks;
            final int numStacks = stacks.size();
            for (int stackNdx = 0; stackNdx < numStacks; ++stackNdx) {
                final ActivityStack stack = stacks.get(stackNdx);
                if (stack.forceStopPackageLocked(name, doit, evenPersistent, userId)) {
                    didSomething = true;
                }
            }
        }
        return didSomething;
    }

    void updatePreviousProcessLocked(ActivityRecord r) {
        // Now that this process has stopped, we may want to consider
        // it to be the previous app to try to keep around in case
        // the user wants to return to it.

        // First, found out what is currently the foreground app, so that
        // we don't blow away the previous app if this activity is being
        // hosted by the process that is actually still the foreground.
        ProcessRecord fgApp = null;
        for (int displayNdx = mActivityDisplays.size() - 1; displayNdx >= 0; --displayNdx) {
            final ArrayList<ActivityStack> stacks = mActivityDisplays.valueAt(displayNdx).mStacks;
            for (int stackNdx = stacks.size() - 1; stackNdx >= 0; --stackNdx) {
                final ActivityStack stack = stacks.get(stackNdx);
                if (isFrontStack(stack)) {
                    if (stack.mResumedActivity != null) {
                        fgApp = stack.mResumedActivity.app;
                    } else if (stack.mPausingActivity != null) {
                        fgApp = stack.mPausingActivity.app;
                    }
                    break;
                }
            }
        }

        // Now set this one as the previous process, only if that really
        // makes sense to.
        if (r.app != null && fgApp != null && r.app != fgApp
                && r.lastVisibleTime > mService.mPreviousProcessVisibleTime
                && r.app != mService.mHomeProcess) {
            mService.mPreviousProcess = r.app;
            mService.mPreviousProcessVisibleTime = r.lastVisibleTime;
        }
    }

    boolean resumeTopActivitiesLocked() {
        return resumeTopActivitiesLocked(null, null, null);
    }

    boolean resumeTopActivitiesLocked(ActivityStack targetStack, ActivityRecord target,
            Bundle targetOptions) {
        if (targetStack == null) {
            targetStack = getFocusedStack();
        }
        // Do targetStack first.
        boolean result = false;
        if (isFrontStack(targetStack)) {
            result = targetStack.resumeTopActivityLocked(target, targetOptions);
        }
        for (int displayNdx = mActivityDisplays.size() - 1; displayNdx >= 0; --displayNdx) {
            final ArrayList<ActivityStack> stacks = mActivityDisplays.valueAt(displayNdx).mStacks;
            for (int stackNdx = stacks.size() - 1; stackNdx >= 0; --stackNdx) {
                final ActivityStack stack = stacks.get(stackNdx);
                if (stack == targetStack) {
                    // Already started above.
                    continue;
                }
                if (isFrontStack(stack)) {
                    stack.resumeTopActivityLocked(null);
                }
            }
        }
        return result;
    }

    void finishTopRunningActivityLocked(ProcessRecord app) {
        for (int displayNdx = mActivityDisplays.size() - 1; displayNdx >= 0; --displayNdx) {
            final ArrayList<ActivityStack> stacks = mActivityDisplays.valueAt(displayNdx).mStacks;
            final int numStacks = stacks.size();
            for (int stackNdx = 0; stackNdx < numStacks; ++stackNdx) {
                final ActivityStack stack = stacks.get(stackNdx);
                stack.finishTopRunningActivityLocked(app);
            }
        }
    }

    void findTaskToMoveToFrontLocked(TaskRecord task, int flags, Bundle options) {
        if ((flags & ActivityManager.MOVE_TASK_NO_USER_ACTION) == 0) {
            mUserLeaving = true;
        }
        if ((flags & ActivityManager.MOVE_TASK_WITH_HOME) != 0) {
            // Caller wants the home activity moved with it.  To accomplish this,
            // we'll just indicate that this task returns to the home task.
            task.mOnTopOfHome = true;
        }
        task.stack.moveTaskToFrontLocked(task, null, options);
        if (DEBUG_STACK) Slog.d(TAG, "findTaskToMoveToFront: moved to front of stack="
                + task.stack);
    }

    ActivityStack getStack(int stackId) {
        ActivityContainer activityContainer = mActivityContainers.get(stackId);
        if (activityContainer != null) {
            return activityContainer.mStack;
        }
        return null;
    }

    ArrayList<ActivityStack> getStacks() {
        ArrayList<ActivityStack> allStacks = new ArrayList<ActivityStack>();
        for (int displayNdx = mActivityDisplays.size() - 1; displayNdx >= 0; --displayNdx) {
            allStacks.addAll(mActivityDisplays.valueAt(displayNdx).mStacks);
        }
        return allStacks;
    }

    IBinder getHomeActivityToken() {
        final ArrayList<TaskRecord> tasks = mHomeStack.getAllTasks();
        for (int taskNdx = tasks.size() - 1; taskNdx >= 0; --taskNdx) {
            final TaskRecord task = tasks.get(taskNdx);
            if (task.isHomeTask()) {
                final ArrayList<ActivityRecord> activities = task.mActivities;
                for (int activityNdx = activities.size() - 1; activityNdx >= 0; --activityNdx) {
                    final ActivityRecord r = activities.get(activityNdx);
                    if (r.isHomeActivity()) {
                        return r.appToken;
                    }
                }
            }
        }
        return null;
    }

    ActivityContainer createActivityContainer(ActivityRecord parentActivity,
            IActivityContainerCallback callback) {
        ActivityContainer activityContainer = new VirtualActivityContainer(parentActivity, callback);
        mActivityContainers.put(activityContainer.mStackId, activityContainer);
        parentActivity.mChildContainers.add(activityContainer);
        return activityContainer;
    }

    void removeChildActivityContainers(ActivityRecord parentActivity) {
        final ArrayList<ActivityContainer> childStacks = parentActivity.mChildContainers;
        for (int containerNdx = childStacks.size() - 1; containerNdx >= 0; --containerNdx) {
            ActivityContainer container = childStacks.remove(containerNdx);
            container.release();
        }
    }

    void deleteActivityContainer(IActivityContainer container) {
        ActivityContainer activityContainer = (ActivityContainer)container;
        if (activityContainer != null) {
            activityContainer.mStack.finishAllActivitiesLocked();
            final ActivityRecord parent = activityContainer.mParentActivity;
            if (parent != null) {
                parent.mChildContainers.remove(activityContainer);
            }
            final int stackId = activityContainer.mStackId;
            mActivityContainers.remove(stackId);
            mWindowManager.removeStack(stackId);
        }
    }

    private int createStackOnDisplay(int stackId, int displayId) {
        ActivityDisplay activityDisplay = mActivityDisplays.get(displayId);
        if (activityDisplay == null) {
            return -1;
        }

        ActivityContainer activityContainer = new ActivityContainer(stackId);
        mActivityContainers.put(stackId, activityContainer);
        activityContainer.attachToDisplayLocked(activityDisplay);
        return stackId;
    }

    int getNextStackId() {
        while (true) {
            if (++mLastStackId <= HOME_STACK_ID) {
                mLastStackId = HOME_STACK_ID + 1;
            }
            if (getStack(mLastStackId) == null) {
                break;
            }
        }
        return mLastStackId;
    }

    void createStackForRestoredTaskHistory(ArrayList<TaskRecord> tasks) {
        int stackId = createStackOnDisplay(getNextStackId(), Display.DEFAULT_DISPLAY);
        final ActivityStack stack = getStack(stackId);
        for (int taskNdx = tasks.size() - 1; taskNdx >= 0; --taskNdx) {
            final TaskRecord task = tasks.get(taskNdx);
            stack.addTask(task, false, false);
            final int taskId = task.taskId;
            final ArrayList<ActivityRecord> activities = task.mActivities;
            for (int activityNdx = activities.size() - 1; activityNdx >= 0; --activityNdx) {
                final ActivityRecord r = activities.get(activityNdx);
                mWindowManager.addAppToken(0, r.appToken, taskId, stackId,
                        r.info.screenOrientation, r.fullscreen,
                        (r.info.flags & ActivityInfo.FLAG_SHOW_ON_LOCK_SCREEN) != 0,
                        r.userId, r.info.configChanges, task.voiceSession != null);
            }
            mWindowManager.addTask(taskId, stackId, false);
        }
        resumeHomeActivity(null);
    }

    void moveTaskToStack(int taskId, int stackId, boolean toTop) {
        final TaskRecord task = anyTaskForIdLocked(taskId);
        if (task == null) {
            return;
        }
        final ActivityStack stack = getStack(stackId);
        if (stack == null) {
            Slog.w(TAG, "moveTaskToStack: no stack for id=" + stackId);
            return;
        }
        task.stack.removeTask(task);
        stack.addTask(task, toTop, true);
        mWindowManager.addTask(taskId, stackId, toTop);
        resumeTopActivitiesLocked();
    }

    ActivityRecord findTaskLocked(ActivityRecord r) {
        if (DEBUG_TASKS) Slog.d(TAG, "Looking for task of " + r);
        for (int displayNdx = mActivityDisplays.size() - 1; displayNdx >= 0; --displayNdx) {
            final ArrayList<ActivityStack> stacks = mActivityDisplays.valueAt(displayNdx).mStacks;
            for (int stackNdx = stacks.size() - 1; stackNdx >= 0; --stackNdx) {
                final ActivityStack stack = stacks.get(stackNdx);
                if (!r.isApplicationActivity() && !stack.isHomeStack()) {
                    if (DEBUG_TASKS) Slog.d(TAG, "Skipping stack: (home activity) " + stack);
                    continue;
                }
                if (!stack.mActivityContainer.isEligibleForNewTasks()) {
                    if (DEBUG_TASKS) Slog.d(TAG, "Skipping stack: (new task not allowed) " +
                            stack);
                    continue;
                }
                final ActivityRecord ar = stack.findTaskLocked(r);
                if (ar != null) {
                    return ar;
                }
            }
        }
        if (DEBUG_TASKS) Slog.d(TAG, "No task found");
        return null;
    }

    ActivityRecord findActivityLocked(Intent intent, ActivityInfo info) {
        for (int displayNdx = mActivityDisplays.size() - 1; displayNdx >= 0; --displayNdx) {
            final ArrayList<ActivityStack> stacks = mActivityDisplays.valueAt(displayNdx).mStacks;
            for (int stackNdx = stacks.size() - 1; stackNdx >= 0; --stackNdx) {
                final ActivityRecord ar = stacks.get(stackNdx).findActivityLocked(intent, info);
                if (ar != null) {
                    return ar;
                }
            }
        }
        return null;
    }

    void goingToSleepLocked() {
        scheduleSleepTimeout();
        if (!mGoingToSleep.isHeld()) {
            mGoingToSleep.acquire();
            if (mLaunchingActivity.isHeld()) {
                if (VALIDATE_WAKE_LOCK_CALLER && Binder.getCallingUid() != Process.myUid()) {
                    throw new IllegalStateException("Calling must be system uid");
                }
                mLaunchingActivity.release();
                mService.mHandler.removeMessages(LAUNCH_TIMEOUT_MSG);
            }
        }
        checkReadyForSleepLocked();
    }

    boolean shutdownLocked(int timeout) {
        goingToSleepLocked();

        boolean timedout = false;
        final long endTime = System.currentTimeMillis() + timeout;
        while (true) {
            boolean cantShutdown = false;
            for (int displayNdx = mActivityDisplays.size() - 1; displayNdx >= 0; --displayNdx) {
                final ArrayList<ActivityStack> stacks = mActivityDisplays.valueAt(displayNdx).mStacks;
                for (int stackNdx = stacks.size() - 1; stackNdx >= 0; --stackNdx) {
                    cantShutdown |= stacks.get(stackNdx).checkReadyForSleepLocked();
                }
            }
            if (cantShutdown) {
                long timeRemaining = endTime - System.currentTimeMillis();
                if (timeRemaining > 0) {
                    try {
                        mService.wait(timeRemaining);
                    } catch (InterruptedException e) {
                    }
                } else {
                    Slog.w(TAG, "Activity manager shutdown timed out");
                    timedout = true;
                    break;
                }
            } else {
                break;
            }
        }

        // Force checkReadyForSleep to complete.
        mSleepTimeout = true;
        checkReadyForSleepLocked();

        return timedout;
    }

    void comeOutOfSleepIfNeededLocked() {
        removeSleepTimeouts();
        if (mGoingToSleep.isHeld()) {
            mGoingToSleep.release();
        }
        for (int displayNdx = mActivityDisplays.size() - 1; displayNdx >= 0; --displayNdx) {
            final ArrayList<ActivityStack> stacks = mActivityDisplays.valueAt(displayNdx).mStacks;
            for (int stackNdx = stacks.size() - 1; stackNdx >= 0; --stackNdx) {
                final ActivityStack stack = stacks.get(stackNdx);
                stack.awakeFromSleepingLocked();
                if (isFrontStack(stack)) {
                    resumeTopActivitiesLocked();
                }
            }
        }
        mGoingToSleepActivities.clear();
    }

    void activitySleptLocked(ActivityRecord r) {
        mGoingToSleepActivities.remove(r);
        checkReadyForSleepLocked();
    }

    void checkReadyForSleepLocked() {
        if (!mService.isSleepingOrShuttingDown()) {
            // Do not care.
            return;
        }

        if (!mSleepTimeout) {
            boolean dontSleep = false;
            for (int displayNdx = mActivityDisplays.size() - 1; displayNdx >= 0; --displayNdx) {
                final ArrayList<ActivityStack> stacks = mActivityDisplays.valueAt(displayNdx).mStacks;
                for (int stackNdx = stacks.size() - 1; stackNdx >= 0; --stackNdx) {
                    dontSleep |= stacks.get(stackNdx).checkReadyForSleepLocked();
                }
            }

            if (mStoppingActivities.size() > 0) {
                // Still need to tell some activities to stop; can't sleep yet.
                if (DEBUG_PAUSE) Slog.v(TAG, "Sleep still need to stop "
                        + mStoppingActivities.size() + " activities");
                scheduleIdleLocked();
                dontSleep = true;
            }

            if (mGoingToSleepActivities.size() > 0) {
                // Still need to tell some activities to sleep; can't sleep yet.
                if (DEBUG_PAUSE) Slog.v(TAG, "Sleep still need to sleep "
                        + mGoingToSleepActivities.size() + " activities");
                dontSleep = true;
            }

            if (dontSleep) {
                return;
            }
        }

        for (int displayNdx = mActivityDisplays.size() - 1; displayNdx >= 0; --displayNdx) {
            final ArrayList<ActivityStack> stacks = mActivityDisplays.valueAt(displayNdx).mStacks;
            for (int stackNdx = stacks.size() - 1; stackNdx >= 0; --stackNdx) {
                stacks.get(stackNdx).goToSleep();
            }
        }

        removeSleepTimeouts();

        if (mGoingToSleep.isHeld()) {
            mGoingToSleep.release();
        }
        if (mService.mShuttingDown) {
            mService.notifyAll();
        }
    }

    boolean reportResumedActivityLocked(ActivityRecord r) {
        final ActivityStack stack = r.task.stack;
        if (isFrontStack(stack)) {
            mService.updateUsageStats(r, true);
        }
        if (allResumedActivitiesComplete()) {
            ensureActivitiesVisibleLocked(null, 0);
            mWindowManager.executeAppTransition();
            return true;
        }
        return false;
    }

    void handleAppCrashLocked(ProcessRecord app) {
        for (int displayNdx = mActivityDisplays.size() - 1; displayNdx >= 0; --displayNdx) {
            final ArrayList<ActivityStack> stacks = mActivityDisplays.valueAt(displayNdx).mStacks;
            final int numStacks = stacks.size();
            for (int stackNdx = 0; stackNdx < numStacks; ++stackNdx) {
                final ActivityStack stack = stacks.get(stackNdx);
                stack.handleAppCrashLocked(app);
            }
        }
    }

    void ensureActivitiesVisibleLocked(ActivityRecord starting, int configChanges) {
        // First the front stacks. In case any are not fullscreen and are in front of home.
        for (int displayNdx = mActivityDisplays.size() - 1; displayNdx >= 0; --displayNdx) {
            final ArrayList<ActivityStack> stacks = mActivityDisplays.valueAt(displayNdx).mStacks;
            final int topStackNdx = stacks.size() - 1;
            for (int stackNdx = topStackNdx; stackNdx >= 0; --stackNdx) {
                final ActivityStack stack = stacks.get(stackNdx);
                stack.ensureActivitiesVisibleLocked(starting, configChanges);
            }
        }
    }

    void scheduleDestroyAllActivities(ProcessRecord app, String reason) {
        for (int displayNdx = mActivityDisplays.size() - 1; displayNdx >= 0; --displayNdx) {
            final ArrayList<ActivityStack> stacks = mActivityDisplays.valueAt(displayNdx).mStacks;
            final int numStacks = stacks.size();
            for (int stackNdx = 0; stackNdx < numStacks; ++stackNdx) {
                final ActivityStack stack = stacks.get(stackNdx);
                stack.scheduleDestroyActivities(app, false, reason);
            }
        }
    }

    boolean switchUserLocked(int userId, UserStartedState uss) {
        mUserStackInFront.put(mCurrentUser, getFocusedStack().getStackId());
        final int restoreStackId = mUserStackInFront.get(userId, HOME_STACK_ID);
        mCurrentUser = userId;

        mStartingUsers.add(uss);
        for (int displayNdx = mActivityDisplays.size() - 1; displayNdx >= 0; --displayNdx) {
            final ArrayList<ActivityStack> stacks = mActivityDisplays.valueAt(displayNdx).mStacks;
            for (int stackNdx = stacks.size() - 1; stackNdx >= 0; --stackNdx) {
                final ActivityStack stack = stacks.get(stackNdx);
                stack.switchUserLocked(userId);
                TaskRecord task = stack.topTask();
                if (task != null) {
                    mWindowManager.moveTaskToTop(task.taskId);
                }
            }
        }

        ActivityStack stack = getStack(restoreStackId);
        if (stack == null) {
            stack = mHomeStack;
        }
        final boolean homeInFront = stack.isHomeStack();
        if (stack.isOnHomeDisplay()) {
            moveHomeStack(homeInFront);
            TaskRecord task = stack.topTask();
            if (task != null) {
                mWindowManager.moveTaskToTop(task.taskId);
            }
        } else {
            // Stack was moved to another display while user was swapped out.
            resumeHomeActivity(null);
        }
        return homeInFront;
    }

    /**
     * Add background users to send boot completed events to.
     * @param userId The user being started in the background
     * @param uss The state object for the user.
     */
    public void startBackgroundUserLocked(int userId, UserStartedState uss) {
        mStartingBackgroundUsers.add(uss);
    }

    final ArrayList<ActivityRecord> processStoppingActivitiesLocked(boolean remove) {
        int N = mStoppingActivities.size();
        if (N <= 0) return null;

        ArrayList<ActivityRecord> stops = null;

        final boolean nowVisible = allResumedActivitiesVisible();
        for (int i=0; i<N; i++) {
            ActivityRecord s = mStoppingActivities.get(i);
            if (localLOGV) Slog.v(TAG, "Stopping " + s + ": nowVisible="
                    + nowVisible + " waitingVisible=" + s.waitingVisible
                    + " finishing=" + s.finishing);
            if (s.waitingVisible && nowVisible) {
                mWaitingVisibleActivities.remove(s);
                s.waitingVisible = false;
                if (s.finishing) {
                    // If this activity is finishing, it is sitting on top of
                    // everyone else but we now know it is no longer needed...
                    // so get rid of it.  Otherwise, we need to go through the
                    // normal flow and hide it once we determine that it is
                    // hidden by the activities in front of it.
                    if (localLOGV) Slog.v(TAG, "Before stopping, can hide: " + s);
                    mWindowManager.setAppVisibility(s.appToken, false);
                }
            }
            if ((!s.waitingVisible || mService.isSleepingOrShuttingDown()) && remove) {
                if (localLOGV) Slog.v(TAG, "Ready to stop: " + s);
                if (stops == null) {
                    stops = new ArrayList<ActivityRecord>();
                }
                stops.add(s);
                mStoppingActivities.remove(i);
                N--;
                i--;
            }
        }

        return stops;
    }

    void validateTopActivitiesLocked() {
        // FIXME
/*        for (int stackNdx = stacks.size() - 1; stackNdx >= 0; --stackNdx) {
            final ActivityStack stack = stacks.get(stackNdx);
            final ActivityRecord r = stack.topRunningActivityLocked(null);
            final ActivityState state = r == null ? ActivityState.DESTROYED : r.state;
            if (isFrontStack(stack)) {
                if (r == null) {
                    Slog.e(TAG, "validateTop...: null top activity, stack=" + stack);
                } else {
                    final ActivityRecord pausing = stack.mPausingActivity;
                    if (pausing != null && pausing == r) {
                        Slog.e(TAG, "validateTop...: top stack has pausing activity r=" + r +
                            " state=" + state);
                    }
                    if (state != ActivityState.INITIALIZING && state != ActivityState.RESUMED) {
                        Slog.e(TAG, "validateTop...: activity in front not resumed r=" + r +
                                " state=" + state);
                    }
                }
            } else {
                final ActivityRecord resumed = stack.mResumedActivity;
                if (resumed != null && resumed == r) {
                    Slog.e(TAG, "validateTop...: back stack has resumed activity r=" + r +
                        " state=" + state);
                }
                if (r != null && (state == ActivityState.INITIALIZING
                        || state == ActivityState.RESUMED)) {
                    Slog.e(TAG, "validateTop...: activity in back resumed r=" + r +
                            " state=" + state);
                }
            }
        }
*/
    }

    public void dump(PrintWriter pw, String prefix) {
        pw.print(prefix); pw.print("mDismissKeyguardOnNextActivity=");
                pw.println(mDismissKeyguardOnNextActivity);
        pw.print(prefix); pw.print("mFocusedStack=" + mFocusedStack);
                pw.print(" mLastFocusedStack="); pw.println(mLastFocusedStack);
        pw.print(prefix); pw.println("mSleepTimeout=" + mSleepTimeout);
        pw.print(prefix); pw.println("mCurTaskId=" + mCurTaskId);
        pw.print(prefix); pw.println("mUserStackInFront=" + mUserStackInFront);
        pw.print(prefix); pw.println("mActivityContainers=" + mActivityContainers);
    }

    ArrayList<ActivityRecord> getDumpActivitiesLocked(String name) {
        return getFocusedStack().getDumpActivitiesLocked(name);
    }

    static boolean printThisActivity(PrintWriter pw, ActivityRecord activity, String dumpPackage,
            boolean needSep, String prefix) {
        if (activity != null) {
            if (dumpPackage == null || dumpPackage.equals(activity.packageName)) {
                if (needSep) {
                    pw.println();
                }
                pw.print(prefix);
                pw.println(activity);
                return true;
            }
        }
        return false;
    }

    boolean dumpActivitiesLocked(FileDescriptor fd, PrintWriter pw, boolean dumpAll,
            boolean dumpClient, String dumpPackage) {
        boolean printed = false;
        boolean needSep = false;
        for (int displayNdx = 0; displayNdx < mActivityDisplays.size(); ++displayNdx) {
            ActivityDisplay activityDisplay = mActivityDisplays.valueAt(displayNdx);
            pw.print("Display #"); pw.println(activityDisplay.mDisplayId);
            ArrayList<ActivityStack> stacks = activityDisplay.mStacks;
            final int numStacks = stacks.size();
            for (int stackNdx = 0; stackNdx < numStacks; ++stackNdx) {
                final ActivityStack stack = stacks.get(stackNdx);
                StringBuilder stackHeader = new StringBuilder(128);
                stackHeader.append("  Stack #");
                stackHeader.append(stack.mStackId);
                stackHeader.append(":");
                printed |= stack.dumpActivitiesLocked(fd, pw, dumpAll, dumpClient, dumpPackage,
                        needSep, stackHeader.toString());
                printed |= dumpHistoryList(fd, pw, stack.mLRUActivities, "    ", "Run", false,
                        !dumpAll, false, dumpPackage, true,
                        "    Running activities (most recent first):", null);

                needSep = printed;
                boolean pr = printThisActivity(pw, stack.mPausingActivity, dumpPackage, needSep,
                        "    mPausingActivity: ");
                if (pr) {
                    printed = true;
                    needSep = false;
                }
                pr = printThisActivity(pw, stack.mResumedActivity, dumpPackage, needSep,
                        "    mResumedActivity: ");
                if (pr) {
                    printed = true;
                    needSep = false;
                }
                if (dumpAll) {
                    pr = printThisActivity(pw, stack.mLastPausedActivity, dumpPackage, needSep,
                            "    mLastPausedActivity: ");
                    if (pr) {
                        printed = true;
                        needSep = true;
                    }
                    printed |= printThisActivity(pw, stack.mLastNoHistoryActivity, dumpPackage,
                            needSep, "    mLastNoHistoryActivity: ");
                }
                needSep = printed;
            }
        }

        printed |= dumpHistoryList(fd, pw, mFinishingActivities, "  ", "Fin", false, !dumpAll,
                false, dumpPackage, true, "  Activities waiting to finish:", null);
        printed |= dumpHistoryList(fd, pw, mStoppingActivities, "  ", "Stop", false, !dumpAll,
                false, dumpPackage, true, "  Activities waiting to stop:", null);
        printed |= dumpHistoryList(fd, pw, mWaitingVisibleActivities, "  ", "Wait", false, !dumpAll,
                false, dumpPackage, true, "  Activities waiting for another to become visible:",
                null);
        printed |= dumpHistoryList(fd, pw, mGoingToSleepActivities, "  ", "Sleep", false, !dumpAll,
                false, dumpPackage, true, "  Activities waiting to sleep:", null);
        printed |= dumpHistoryList(fd, pw, mGoingToSleepActivities, "  ", "Sleep", false, !dumpAll,
                false, dumpPackage, true, "  Activities waiting to sleep:", null);

        return printed;
    }

    static boolean dumpHistoryList(FileDescriptor fd, PrintWriter pw, List<ActivityRecord> list,
            String prefix, String label, boolean complete, boolean brief, boolean client,
            String dumpPackage, boolean needNL, String header1, String header2) {
        TaskRecord lastTask = null;
        String innerPrefix = null;
        String[] args = null;
        boolean printed = false;
        for (int i=list.size()-1; i>=0; i--) {
            final ActivityRecord r = list.get(i);
            if (dumpPackage != null && !dumpPackage.equals(r.packageName)) {
                continue;
            }
            if (innerPrefix == null) {
                innerPrefix = prefix + "      ";
                args = new String[0];
            }
            printed = true;
            final boolean full = !brief && (complete || !r.isInHistory());
            if (needNL) {
                pw.println("");
                needNL = false;
            }
            if (header1 != null) {
                pw.println(header1);
                header1 = null;
            }
            if (header2 != null) {
                pw.println(header2);
                header2 = null;
            }
            if (lastTask != r.task) {
                lastTask = r.task;
                pw.print(prefix);
                pw.print(full ? "* " : "  ");
                pw.println(lastTask);
                if (full) {
                    lastTask.dump(pw, prefix + "  ");
                } else if (complete) {
                    // Complete + brief == give a summary.  Isn't that obvious?!?
                    if (lastTask.intent != null) {
                        pw.print(prefix); pw.print("  ");
                                pw.println(lastTask.intent.toInsecureStringWithClip());
                    }
                }
            }
            pw.print(prefix); pw.print(full ? "  * " : "    "); pw.print(label);
            pw.print(" #"); pw.print(i); pw.print(": ");
            pw.println(r);
            if (full) {
                r.dump(pw, innerPrefix);
            } else if (complete) {
                // Complete + brief == give a summary.  Isn't that obvious?!?
                pw.print(innerPrefix); pw.println(r.intent.toInsecureString());
                if (r.app != null) {
                    pw.print(innerPrefix); pw.println(r.app);
                }
            }
            if (client && r.app != null && r.app.thread != null) {
                // flush anything that is already in the PrintWriter since the thread is going
                // to write to the file descriptor directly
                pw.flush();
                try {
                    TransferPipe tp = new TransferPipe();
                    try {
                        r.app.thread.dumpActivity(tp.getWriteFd().getFileDescriptor(),
                                r.appToken, innerPrefix, args);
                        // Short timeout, since blocking here can
                        // deadlock with the application.
                        tp.go(fd, 2000);
                    } finally {
                        tp.kill();
                    }
                } catch (IOException e) {
                    pw.println(innerPrefix + "Failure while dumping the activity: " + e);
                } catch (RemoteException e) {
                    pw.println(innerPrefix + "Got a RemoteException while dumping the activity");
                }
                needNL = true;
            }
        }
        return printed;
    }

    void scheduleIdleTimeoutLocked(ActivityRecord next) {
        if (DEBUG_IDLE) Slog.d(TAG, "scheduleIdleTimeoutLocked: Callers=" + Debug.getCallers(4));
        Message msg = mHandler.obtainMessage(IDLE_TIMEOUT_MSG, next);
        mHandler.sendMessageDelayed(msg, IDLE_TIMEOUT);
    }

    final void scheduleIdleLocked() {
        mHandler.sendEmptyMessage(IDLE_NOW_MSG);
    }

    void removeTimeoutsForActivityLocked(ActivityRecord r) {
        if (DEBUG_IDLE) Slog.d(TAG, "removeTimeoutsForActivity: Callers=" + Debug.getCallers(4));
        mHandler.removeMessages(IDLE_TIMEOUT_MSG, r);
    }

    final void scheduleResumeTopActivities() {
        if (!mHandler.hasMessages(RESUME_TOP_ACTIVITY_MSG)) {
            mHandler.sendEmptyMessage(RESUME_TOP_ACTIVITY_MSG);
        }
    }

    void removeSleepTimeouts() {
        mSleepTimeout = false;
        mHandler.removeMessages(SLEEP_TIMEOUT_MSG);
    }

    final void scheduleSleepTimeout() {
        removeSleepTimeouts();
        mHandler.sendEmptyMessageDelayed(SLEEP_TIMEOUT_MSG, SLEEP_TIMEOUT);
    }

    @Override
    public void onDisplayAdded(int displayId) {
        mHandler.sendMessage(mHandler.obtainMessage(HANDLE_DISPLAY_ADDED, displayId, 0));
    }

    @Override
    public void onDisplayRemoved(int displayId) {
        mHandler.sendMessage(mHandler.obtainMessage(HANDLE_DISPLAY_REMOVED, displayId, 0));
    }

    @Override
    public void onDisplayChanged(int displayId) {
        mHandler.sendMessage(mHandler.obtainMessage(HANDLE_DISPLAY_CHANGED, displayId, 0));
    }

    public void handleDisplayAddedLocked(int displayId) {
        boolean newDisplay;
        synchronized (mService) {
            newDisplay = mActivityDisplays.get(displayId) == null;
            if (newDisplay) {
                ActivityDisplay activityDisplay = new ActivityDisplay(displayId);
                mActivityDisplays.put(displayId, activityDisplay);
            }
        }
        if (newDisplay) {
            mWindowManager.onDisplayAdded(displayId);
        }
    }

    public void handleDisplayRemovedLocked(int displayId) {
        synchronized (mService) {
            ActivityDisplay activityDisplay = mActivityDisplays.get(displayId);
            if (activityDisplay != null) {
                ArrayList<ActivityStack> stacks = activityDisplay.mStacks;
                for (int stackNdx = stacks.size() - 1; stackNdx >= 0; --stackNdx) {
                    stacks.get(stackNdx).mActivityContainer.detachLocked();
                }
                mActivityDisplays.remove(displayId);
            }
        }
        mWindowManager.onDisplayRemoved(displayId);
    }

    public void handleDisplayChangedLocked(int displayId) {
        synchronized (mService) {
            ActivityDisplay activityDisplay = mActivityDisplays.get(displayId);
            if (activityDisplay != null) {
                // TODO: Update the bounds.
            }
        }
        mWindowManager.onDisplayChanged(displayId);
    }

    StackInfo getStackInfo(ActivityStack stack) {
        StackInfo info = new StackInfo();
        mWindowManager.getStackBounds(stack.mStackId, info.bounds);
        info.displayId = Display.DEFAULT_DISPLAY;
        info.stackId = stack.mStackId;

        ArrayList<TaskRecord> tasks = stack.getAllTasks();
        final int numTasks = tasks.size();
        int[] taskIds = new int[numTasks];
        String[] taskNames = new String[numTasks];
        for (int i = 0; i < numTasks; ++i) {
            final TaskRecord task = tasks.get(i);
            taskIds[i] = task.taskId;
            taskNames[i] = task.origActivity != null ? task.origActivity.flattenToString()
                    : task.realActivity != null ? task.realActivity.flattenToString()
                    : task.getTopActivity() != null ? task.getTopActivity().packageName
                    : "unknown";
        }
        info.taskIds = taskIds;
        info.taskNames = taskNames;
        return info;
    }

    StackInfo getStackInfoLocked(int stackId) {
        ActivityStack stack = getStack(stackId);
        if (stack != null) {
            return getStackInfo(stack);
        }
        return null;
    }

    ArrayList<StackInfo> getAllStackInfosLocked() {
        ArrayList<StackInfo> list = new ArrayList<StackInfo>();
        for (int displayNdx = 0; displayNdx < mActivityDisplays.size(); ++displayNdx) {
            ArrayList<ActivityStack> stacks = mActivityDisplays.valueAt(displayNdx).mStacks;
            for (int ndx = stacks.size() - 1; ndx >= 0; --ndx) {
                list.add(getStackInfo(stacks.get(ndx)));
            }
        }
        return list;
    }

    void setLockTaskModeLocked(TaskRecord task) {
        final Message lockTaskMsg = Message.obtain();
        if (task == null) {
            // Take out of lock task mode.
            mLockTaskModeTask = null;
            lockTaskMsg.what = LOCK_TASK_END_MSG;
            mHandler.sendMessage(lockTaskMsg);
            return;
        }
        if (isLockTaskModeViolation(task)) {
            Slog.e(TAG, "setLockTaskMode: Attempt to start a second Lock Task Mode task.");
            return;
        }
        mLockTaskModeTask = task;
        findTaskToMoveToFrontLocked(task, 0, null);
        resumeTopActivitiesLocked();
        lockTaskMsg.what = LOCK_TASK_START_MSG;
        mHandler.sendMessage(lockTaskMsg);
    }

    boolean isLockTaskModeViolation(TaskRecord task) {
        return mLockTaskModeTask != null && mLockTaskModeTask != task;
    }

    void endLockTaskModeIfTaskEnding(TaskRecord task) {
        if (mLockTaskModeTask != null && mLockTaskModeTask == task) {
            mLockTaskModeTask = null;
        }
    }

    boolean isInLockTaskMode() {
        return mLockTaskModeTask != null;
    }

    private final class ActivityStackSupervisorHandler extends Handler {

        public ActivityStackSupervisorHandler(Looper looper) {
            super(looper);
        }

        void activityIdleInternal(ActivityRecord r) {
            synchronized (mService) {
                activityIdleInternalLocked(r != null ? r.appToken : null, true, null);
            }
        }

        @Override
        public void handleMessage(Message msg) {
            switch (msg.what) {
                case IDLE_TIMEOUT_MSG: {
                    if (DEBUG_IDLE) Slog.d(TAG, "handleMessage: IDLE_TIMEOUT_MSG: r=" + msg.obj);
                    if (mService.mDidDexOpt) {
                        mService.mDidDexOpt = false;
                        Message nmsg = mHandler.obtainMessage(IDLE_TIMEOUT_MSG);
                        nmsg.obj = msg.obj;
                        mHandler.sendMessageDelayed(nmsg, IDLE_TIMEOUT);
                        return;
                    }
                    // We don't at this point know if the activity is fullscreen,
                    // so we need to be conservative and assume it isn't.
                    activityIdleInternal((ActivityRecord)msg.obj);
                } break;
                case IDLE_NOW_MSG: {
                    if (DEBUG_IDLE) Slog.d(TAG, "handleMessage: IDLE_NOW_MSG: r=" + msg.obj);
                    activityIdleInternal((ActivityRecord)msg.obj);
                } break;
                case RESUME_TOP_ACTIVITY_MSG: {
                    synchronized (mService) {
                        resumeTopActivitiesLocked();
                    }
                } break;
                case SLEEP_TIMEOUT_MSG: {
                    synchronized (mService) {
                        if (mService.isSleepingOrShuttingDown()) {
                            Slog.w(TAG, "Sleep timeout!  Sleeping now.");
                            mSleepTimeout = true;
                            checkReadyForSleepLocked();
                        }
                    }
                } break;
                case LAUNCH_TIMEOUT_MSG: {
                    if (mService.mDidDexOpt) {
                        mService.mDidDexOpt = false;
                        mHandler.sendEmptyMessageDelayed(LAUNCH_TIMEOUT_MSG, LAUNCH_TIMEOUT);
                        return;
                    }
                    synchronized (mService) {
                        if (mLaunchingActivity.isHeld()) {
                            Slog.w(TAG, "Launch timeout has expired, giving up wake lock!");
                            if (VALIDATE_WAKE_LOCK_CALLER
                                    && Binder.getCallingUid() != Process.myUid()) {
                                throw new IllegalStateException("Calling must be system uid");
                            }
                            mLaunchingActivity.release();
                        }
                    }
                } break;
                case HANDLE_DISPLAY_ADDED: {
                    handleDisplayAddedLocked(msg.arg1);
                } break;
                case HANDLE_DISPLAY_CHANGED: {
                    handleDisplayChangedLocked(msg.arg1);
                } break;
                case HANDLE_DISPLAY_REMOVED: {
                    handleDisplayRemovedLocked(msg.arg1);
                } break;
                case CONTAINER_CALLBACK_VISIBILITY: {
                    final ActivityContainer container = (ActivityContainer) msg.obj;
                    final IActivityContainerCallback callback = container.mCallback;
                    if (callback != null) {
                        try {
                            callback.setVisible(container.asBinder(), msg.arg1 == 1);
                        } catch (RemoteException e) {
                        }
                    }
                } break;
                case LOCK_TASK_START_MSG: {
                    // When lock task starts, we disable the status bars.
                    try {
                        if (getStatusBarService() != null) {
                            getStatusBarService().disable
                                (StatusBarManager.DISABLE_MASK ^ StatusBarManager.DISABLE_BACK,
                                mToken, mService.mContext.getPackageName());
                        }
                    } catch (RemoteException ex) {
                        throw new RuntimeException(ex);
                    }
                } break;
                case LOCK_TASK_END_MSG: {
                    // When lock task ends, we enable the status bars.
                    try {
                       if (getStatusBarService() != null) {
                           getStatusBarService().disable
                               (StatusBarManager.DISABLE_NONE,
                               mToken, mService.mContext.getPackageName());
                       }
                    } catch (RemoteException ex) {
                        throw new RuntimeException(ex);
                    }
                } break;
                case CONTAINER_CALLBACK_TASK_LIST_EMPTY: {
                    final ActivityContainer container = (ActivityContainer) msg.obj;
                    final IActivityContainerCallback callback = container.mCallback;
                    if (callback != null) {
                        try {
                            callback.onAllActivitiesComplete(container.asBinder());
                        } catch (RemoteException e) {
                        }
                    }
                } break;
            }
        }
    }

    class ActivityContainer extends android.app.IActivityContainer.Stub {
        final static int FORCE_NEW_TASK_FLAGS = Intent.FLAG_ACTIVITY_NEW_TASK |
                Intent.FLAG_ACTIVITY_MULTIPLE_TASK | Intent.FLAG_ACTIVITY_NO_ANIMATION;
        final int mStackId;
        IActivityContainerCallback mCallback = null;
        final ActivityStack mStack;
        ActivityRecord mParentActivity = null;
        String mIdString;

        boolean mVisible = true;

        /** Display this ActivityStack is currently on. Null if not attached to a Display. */
        ActivityDisplay mActivityDisplay;

        final static int CONTAINER_STATE_HAS_SURFACE = 0;
        final static int CONTAINER_STATE_NO_SURFACE = 1;
        final static int CONTAINER_STATE_FINISHING = 2;
        int mContainerState = CONTAINER_STATE_HAS_SURFACE;

        ActivityContainer(int stackId) {
            synchronized (mService) {
                mStackId = stackId;
                mStack = new ActivityStack(this);
                mIdString = "ActivtyContainer{" + mStackId + "}";
                if (DEBUG_STACK) Slog.d(TAG, "Creating " + this);
            }
        }

        void attachToDisplayLocked(ActivityDisplay activityDisplay) {
            if (DEBUG_STACK) Slog.d(TAG, "attachToDisplayLocked: " + this
                    + " to display=" + activityDisplay);
            mActivityDisplay = activityDisplay;
            mStack.mDisplayId = activityDisplay.mDisplayId;
            mStack.mStacks = activityDisplay.mStacks;

            activityDisplay.attachActivities(mStack);
            mWindowManager.attachStack(mStackId, activityDisplay.mDisplayId);
        }

        @Override
        public void attachToDisplay(int displayId) {
            synchronized (mService) {
                ActivityDisplay activityDisplay = mActivityDisplays.get(displayId);
                if (activityDisplay == null) {
                    return;
                }
                attachToDisplayLocked(activityDisplay);
            }
        }

        @Override
        public int getDisplayId() {
            if (mActivityDisplay != null) {
                return mActivityDisplay.mDisplayId;
            }
            return -1;
        }

        @Override
        public boolean injectEvent(InputEvent event) {
            final long origId = Binder.clearCallingIdentity();
            try {
                if (mActivityDisplay != null) {
                    return mInputManagerInternal.injectInputEvent(event,
                            mActivityDisplay.mDisplayId,
                            InputManager.INJECT_INPUT_EVENT_MODE_ASYNC);
                }
                return false;
            } finally {
                Binder.restoreCallingIdentity(origId);
            }
        }

        @Override
        public void release() {
            mContainerState = CONTAINER_STATE_FINISHING;
            mStack.finishAllActivitiesLocked();
            detachLocked();
            mWindowManager.removeStack(mStackId);
        }

        private void detachLocked() {
            if (DEBUG_STACK) Slog.d(TAG, "detachLocked: " + this + " from display="
                    + mActivityDisplay + " Callers=" + Debug.getCallers(2));
            if (mActivityDisplay != null) {
                mActivityDisplay.detachActivitiesLocked(mStack);
                mActivityDisplay = null;
                mStack.mDisplayId = -1;
                mStack.mStacks = null;
                mWindowManager.detachStack(mStackId);
            }
        }

        @Override
        public final int startActivity(Intent intent) {
            mService.enforceNotIsolatedCaller("ActivityContainer.startActivity");
            int userId = mService.handleIncomingUser(Binder.getCallingPid(),
                    Binder.getCallingUid(), mCurrentUser, false, true, "ActivityContainer", null);
            // TODO: Switch to user app stacks here.
            intent.addFlags(FORCE_NEW_TASK_FLAGS);
            String mimeType = intent.getType();
            if (mimeType == null && intent.getData() != null
                    && "content".equals(intent.getData().getScheme())) {
                mimeType = mService.getProviderMimeType(intent.getData(), userId);
            }
            return startActivityMayWait(null, -1, null, intent, mimeType, null, null, null, null, 0, 0, null,
                    null, null, null, null, userId, this);
        }

        @Override
        public final int startActivityIntentSender(IIntentSender intentSender) {
            mService.enforceNotIsolatedCaller("ActivityContainer.startActivityIntentSender");

            if (!(intentSender instanceof PendingIntentRecord)) {
                throw new IllegalArgumentException("Bad PendingIntent object");
            }

            return ((PendingIntentRecord)intentSender).sendInner(0, null, null, null, null, null,
                    null, 0, FORCE_NEW_TASK_FLAGS, FORCE_NEW_TASK_FLAGS, null, this);
        }

        private void checkEmbeddedAllowedInner(Intent intent, String resolvedType) {
            int userId = mService.handleIncomingUser(Binder.getCallingPid(),
                    Binder.getCallingUid(), mCurrentUser, false, true, "ActivityContainer", null);
            if (resolvedType == null) {
                resolvedType = intent.getType();
                if (resolvedType == null && intent.getData() != null
                        && "content".equals(intent.getData().getScheme())) {
                    resolvedType = mService.getProviderMimeType(intent.getData(), userId);
                }
            }
            ActivityInfo aInfo = resolveActivity(intent, resolvedType, 0, null, null, userId);
            if (aInfo != null && (aInfo.flags & ActivityInfo.FLAG_ALLOW_EMBEDDED) == 0) {
                throw new SecurityException(
                        "Attempt to embed activity that has not set allowEmbedded=\"true\"");
            }
        }

        /** Throw a SecurityException if allowEmbedded is not true */
        @Override
        public final void checkEmbeddedAllowed(Intent intent) {
            checkEmbeddedAllowedInner(intent, null);
        }

        /** Throw a SecurityException if allowEmbedded is not true */
        @Override
        public final void checkEmbeddedAllowedIntentSender(IIntentSender intentSender) {
            if (!(intentSender instanceof PendingIntentRecord)) {
                throw new IllegalArgumentException("Bad PendingIntent object");
            }
            PendingIntentRecord pendingIntent = (PendingIntentRecord) intentSender;
            checkEmbeddedAllowedInner(pendingIntent.key.requestIntent,
                    pendingIntent.key.requestResolvedType);
        }

        @Override
        public IBinder asBinder() {
            return this;
        }

        @Override
        public void setSurface(Surface surface, int width, int height, int density) {
            mService.enforceNotIsolatedCaller("ActivityContainer.attachToSurface");
        }

        ActivityStackSupervisor getOuter() {
            return ActivityStackSupervisor.this;
        }

        boolean isAttached() {
            return mActivityDisplay != null;
        }

        void getBounds(Point outBounds) {
            if (mActivityDisplay != null) {
                mActivityDisplay.getBounds(outBounds);
            } else {
                outBounds.set(0, 0);
            }
        }

        // TODO: Make sure every change to ActivityRecord.visible results in a call to this.
        void setVisible(boolean visible) {
            if (mVisible != visible) {
                mVisible = visible;
                if (mCallback != null) {
                    mHandler.obtainMessage(CONTAINER_CALLBACK_VISIBILITY, visible ? 1 : 0,
                            0 /* unused */, this).sendToTarget();
                }
            }
        }

        void setDrawn() {
        }

        // You can always start a new task on a regular ActivityStack.
        boolean isEligibleForNewTasks() {
            return true;
        }

        void onTaskListEmpty() {
            mHandler.obtainMessage(CONTAINER_CALLBACK_TASK_LIST_EMPTY, this).sendToTarget();
        }

        @Override
        public String toString() {
            return mIdString + (mActivityDisplay == null ? "N" : "A");
        }
    }

    private class VirtualActivityContainer extends ActivityContainer {
        Surface mSurface;
        boolean mDrawn = false;

        VirtualActivityContainer(ActivityRecord parent, IActivityContainerCallback callback) {
            super(getNextStackId());
            mParentActivity = parent;
            mCallback = callback;
            mContainerState = CONTAINER_STATE_NO_SURFACE;
            mIdString = "VirtualActivtyContainer{" + mStackId + ", parent=" + mParentActivity + "}";
        }

        @Override
        public void setSurface(Surface surface, int width, int height, int density) {
            super.setSurface(surface, width, height, density);

            synchronized (mService) {
                final long origId = Binder.clearCallingIdentity();
                try {
                    setSurfaceLocked(surface, width, height, density);
                } finally {
                    Binder.restoreCallingIdentity(origId);
                }
            }
        }

        private void setSurfaceLocked(Surface surface, int width, int height, int density) {
            if (mContainerState == CONTAINER_STATE_FINISHING) {
                return;
            }
            VirtualActivityDisplay virtualActivityDisplay =
                    (VirtualActivityDisplay) mActivityDisplay;
            if (virtualActivityDisplay == null) {
                virtualActivityDisplay =
                        new VirtualActivityDisplay(width, height, density);
                mActivityDisplay = virtualActivityDisplay;
                mActivityDisplays.put(virtualActivityDisplay.mDisplayId, virtualActivityDisplay);
                attachToDisplayLocked(virtualActivityDisplay);
            }

            if (mSurface != null) {
                mSurface.release();
            }

            mSurface = surface;
            if (surface != null) {
                mStack.resumeTopActivityLocked(null);
            } else {
                mContainerState = CONTAINER_STATE_NO_SURFACE;
                ((VirtualActivityDisplay) mActivityDisplay).setSurface(null);
                if (mStack.mPausingActivity == null && mStack.mResumedActivity != null) {
                    mStack.startPausingLocked(false, true);
                }
            }

            setSurfaceIfReady();

            if (DEBUG_STACK) Slog.d(TAG, "setSurface: " + this + " to display="
                    + virtualActivityDisplay);
        }

        @Override
        boolean isAttached() {
            return mSurface != null && super.isAttached();
        }

        @Override
        void setDrawn() {
            synchronized (mService) {
                mDrawn = true;
                setSurfaceIfReady();
            }
        }

        // Never start a new task on an ActivityView if it isn't explicitly specified.
        @Override
        boolean isEligibleForNewTasks() {
            return false;
        }

        private void setSurfaceIfReady() {
            if (DEBUG_STACK) Slog.v(TAG, "setSurfaceIfReady: mDrawn=" + mDrawn +
                    " mContainerState=" + mContainerState + " mSurface=" + mSurface);
            if (mDrawn && mSurface != null && mContainerState == CONTAINER_STATE_NO_SURFACE) {
                ((VirtualActivityDisplay) mActivityDisplay).setSurface(mSurface);
                mContainerState = CONTAINER_STATE_HAS_SURFACE;
            }
        }
    }

    /** Exactly one of these classes per Display in the system. Capable of holding zero or more
     * attached {@link ActivityStack}s */
    class ActivityDisplay {
        /** Actual Display this object tracks. */
        int mDisplayId;
        Display mDisplay;
        DisplayInfo mDisplayInfo = new DisplayInfo();

        /** All of the stacks on this display. Order matters, topmost stack is in front of all other
         * stacks, bottommost behind. Accessed directly by ActivityManager package classes */
        final ArrayList<ActivityStack> mStacks = new ArrayList<ActivityStack>();

        ActivityDisplay() {
        }

        ActivityDisplay(int displayId) {
            init(mDisplayManager.getDisplay(displayId));
        }

        void init(Display display) {
            mDisplay = display;
            mDisplayId = display.getDisplayId();
            mDisplay.getDisplayInfo(mDisplayInfo);
        }

        void attachActivities(ActivityStack stack) {
            if (DEBUG_STACK) Slog.v(TAG, "attachActivities: attaching " + stack + " to displayId="
                    + mDisplayId);
            mStacks.add(stack);
        }

        void detachActivitiesLocked(ActivityStack stack) {
            if (DEBUG_STACK) Slog.v(TAG, "detachActivitiesLocked: detaching " + stack
                    + " from displayId=" + mDisplayId);
            mStacks.remove(stack);
        }

        void getBounds(Point bounds) {
            mDisplay.getDisplayInfo(mDisplayInfo);
            bounds.x = mDisplayInfo.appWidth;
            bounds.y = mDisplayInfo.appHeight;
        }

        @Override
        public String toString() {
            return "ActivityDisplay={" + mDisplayId + " numStacks=" + mStacks.size() + "}";
        }
    }

    class VirtualActivityDisplay extends ActivityDisplay {
        VirtualDisplay mVirtualDisplay;

        VirtualActivityDisplay(int width, int height, int density) {
            DisplayManagerGlobal dm = DisplayManagerGlobal.getInstance();
            mVirtualDisplay = dm.createVirtualDisplay(mService.mContext, VIRTUAL_DISPLAY_BASE_NAME,
                    width, height, density, null, DisplayManager.VIRTUAL_DISPLAY_FLAG_PUBLIC |
                    DisplayManager.VIRTUAL_DISPLAY_FLAG_OWN_CONTENT_ONLY);

            init(mVirtualDisplay.getDisplay());

            mWindowManager.handleDisplayAdded(mDisplayId);
        }

        void setSurface(Surface surface) {
            if (mVirtualDisplay != null) {
                mVirtualDisplay.setSurface(surface);
            }
        }

        @Override
        void detachActivitiesLocked(ActivityStack stack) {
            super.detachActivitiesLocked(stack);
            if (mVirtualDisplay != null) {
                mVirtualDisplay.release();
                mVirtualDisplay = null;
            }
        }

        @Override
        public String toString() {
            return "VirtualActivityDisplay={" + mDisplayId + "}";
        }
    }

    private boolean isLeanbackOnlyDevice() {
        boolean onLeanbackOnly = false;
        try {
            onLeanbackOnly = AppGlobals.getPackageManager().hasSystemFeature(
                    PackageManager.FEATURE_LEANBACK_ONLY);
        } catch (RemoteException e) {
            // noop
        }

        return onLeanbackOnly;
    }
}<|MERGE_RESOLUTION|>--- conflicted
+++ resolved
@@ -110,11 +110,8 @@
     static final boolean DEBUG_SAVED_STATE = DEBUG || false;
     static final boolean DEBUG_STATES = DEBUG || false;
     static final boolean DEBUG_IDLE = DEBUG || false;
-<<<<<<< HEAD
     static final boolean DEBUG_SCREENSHOTS = DEBUG || false;
     static final boolean DEBUG_CONTAINERS = DEBUG || false;
-=======
->>>>>>> 0f3d3dd2
 
     public static final int HOME_STACK_ID = 0;
 
@@ -136,14 +133,10 @@
     static final int HANDLE_DISPLAY_CHANGED = FIRST_SUPERVISOR_STACK_MSG + 6;
     static final int HANDLE_DISPLAY_REMOVED = FIRST_SUPERVISOR_STACK_MSG + 7;
     static final int CONTAINER_CALLBACK_VISIBILITY = FIRST_SUPERVISOR_STACK_MSG + 8;
-<<<<<<< HEAD
     static final int LOCK_TASK_START_MSG = FIRST_SUPERVISOR_STACK_MSG + 9;
     static final int LOCK_TASK_END_MSG = FIRST_SUPERVISOR_STACK_MSG + 10;
     static final int CONTAINER_CALLBACK_TASK_LIST_EMPTY = FIRST_SUPERVISOR_STACK_MSG + 11;
     static final int CONTAINER_TASK_LIST_EMPTY_TIMEOUT = FIRST_SUPERVISOR_STACK_MSG + 12;
-=======
-    static final int CONTAINER_CALLBACK_TASK_LIST_EMPTY = FIRST_SUPERVISOR_STACK_MSG + 9;
->>>>>>> 0f3d3dd2
 
     private final static String VIRTUAL_DISPLAY_BASE_NAME = "ActivityViewVirtualDisplay";
 
