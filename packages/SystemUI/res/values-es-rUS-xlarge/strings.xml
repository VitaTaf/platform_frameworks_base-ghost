--- conflicted
+++ resolved
@@ -1,7 +1,6 @@
 <?xml version="1.0" encoding="UTF-8"?>
 <resources xmlns:android="http://schemas.android.com/apk/res/android"
     xmlns:xliff="urn:oasis:names:tc:xliff:document:1.2">
-<<<<<<< HEAD
     <!-- XL xlarge -->
     <string name="status_bar_clear_all_button" msgid="4341545325987974494">"Eliminar todos"</string>
     <!-- XL -->
@@ -14,15 +13,10 @@
     <string name="status_bar_settings_signal_meter_disconnected" msgid="4866302415753953027">"Sin conexión a Internet"</string>
     <!-- XL xlarge -->
     <string name="status_bar_settings_signal_meter_wifi_nossid" msgid="3832182580451976589">"Wi-Fi conectado"</string>
-=======
-    <string name="status_bar_clear_all_button" msgid="4722520806446512408">"Eliminar todos"</string>
-    <string name="status_bar_settings_signal_meter_disconnected" msgid="4684094636492991496">"Sin conexión a Int."</string>
-    <string name="status_bar_settings_signal_meter_wifi_nossid" msgid="1456658018593445677">"WiFi conectado"</string>
 
     <!-- manually translated -->
     <string name="gps_notification_searching_text">Buscando señal de GPS</string>
 
     <!-- manually translated -->
     <string name="gps_notification_found_text">Ubicación establecida por el GPS</string>
->>>>>>> 31796297
 </resources>